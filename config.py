--- conflicted
+++ resolved
@@ -93,18 +93,18 @@
 # before executing any position.
 MIN_PROFIT_FEE_RATIO = float(os.getenv("MIN_PROFIT_FEE_RATIO", "7.0"))
 
-<<<<<<< HEAD
+
 # Minimum multiple of rotation costs that projected net gain must exceed
 # before rotating into a new candidate. Acts as a safety margin over fees
 # and realized loss from the current position.
 ROTATION_SAFETY_MARGIN = float(os.getenv("ROTATION_SAFETY_MARGIN", "0.1"))
-=======
+
 # Minimum cumulative PnL (in USD) required for a symbol to remain tradable.
 # Symbols with cumulative PnL below this threshold will be skipped unless
 # ``SYMBOL_PNL_THRESHOLD`` is unset, in which case the filter is disabled.
 _sym_pnl_thresh = os.getenv("SYMBOL_PNL_THRESHOLD")
 SYMBOL_PNL_THRESHOLD = float(_sym_pnl_thresh) if _sym_pnl_thresh is not None else None
->>>>>>> 3e04f487
+
 
 # Price stagnation detection parameters. If price movement stays below
 # ``STAGNATION_THRESHOLD_PCT`` for ``STAGNATION_DURATION_SEC`` seconds, the
