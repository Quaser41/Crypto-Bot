import os

# Lowest allowed momentum tier (1=strongest, 4=weakest).
# Assets with a tier value higher than this will be skipped.
# The default of ``4`` temporarily admits all tiers so we can analyze score
# distribution and decide on future cut-offs. Override with environment
# variable MOMENTUM_TIER_THRESHOLD.
MOMENTUM_TIER_THRESHOLD = int(os.getenv("MOMENTUM_TIER_THRESHOLD", "4"))

# When enabled, the feature engineering pipeline will print the distribution of
# computed momentum tiers to help tune thresholds and weights.
LOG_MOMENTUM_DISTRIBUTION = os.getenv("LOG_MOMENTUM_DISTRIBUTION", "0") == "1"


# Thresholds and weights used when computing the momentum score. Each entry
# specifies the minimum value required to contribute to the score and the
# weight that will be added when the condition is met. All values can be
# overridden via environment variables so momentum criteria can be tuned
# without modifying code.
MOMENTUM_SCORE_CONFIG = {
    "Return_3d": {
        # Lowered to allow mildly positive three-day returns to contribute.
        "threshold": float(os.getenv("MOMENTUM_RETURN_3D_THRESHOLD", "0.01")),
        "weight": float(os.getenv("MOMENTUM_RETURN_3D_WEIGHT", "1")),
    },
    "RSI": {
        # Broaden acceptable RSI range to capture assets exiting oversold zones.
        "threshold": float(os.getenv("MOMENTUM_RSI_THRESHOLD", "40")),
        "weight": float(os.getenv("MOMENTUM_RSI_WEIGHT", "1")),
    },
    # Difference between MACD and signal line
    "MACD_minus_Signal": {
        "threshold": float(os.getenv("MOMENTUM_MACD_DIFF_THRESHOLD", "0")),
        "weight": float(os.getenv("MOMENTUM_MACD_DIFF_WEIGHT", "1")),
    },
    "Price_vs_SMA20": {
        "threshold": float(os.getenv("MOMENTUM_PRICE_SMA20_THRESHOLD", "0")),
        # Slightly higher weight to favor assets trending above the 20-day SMA.
        "weight": float(os.getenv("MOMENTUM_PRICE_SMA20_WEIGHT", "1.2")),
    },
    "MACD_Hist_norm": {
        "threshold": float(os.getenv("MOMENTUM_MACD_HIST_NORM_THRESHOLD", "0")),
        "weight": float(os.getenv("MOMENTUM_MACD_HIST_NORM_WEIGHT", "1")),
    },
}

# Delay applied when an error occurs during symbol processing.
# Set via environment variable ERROR_DELAY (seconds).
ERROR_DELAY = float(os.getenv("ERROR_DELAY", "0"))

<<<<<<< HEAD
# Multipliers for ATR-based stop-loss and take-profit calculations.
# These can be overridden via environment variables ATR_MULT_SL and ATR_MULT_TP.
ATR_MULT_SL = float(os.getenv("ATR_MULT_SL", "1.5"))
ATR_MULT_TP = float(os.getenv("ATR_MULT_TP", "3.0"))
=======
# === Risk management and trade sizing ===
# Percentage of account equity risked per trade (e.g. 0.01 = 1%)
RISK_PER_TRADE = float(os.getenv("RISK_PER_TRADE", "0.02"))

# Minimum dollar allocation for any trade. Trades below this are skipped.
MIN_TRADE_USD = float(os.getenv("MIN_TRADE_USD", "10"))

# Baseline minimum model confidence required to consider a trade.
CONFIDENCE_THRESHOLD = float(os.getenv("CONFIDENCE_THRESHOLD", "0.65"))
>>>>>>> 1d92456e
<|MERGE_RESOLUTION|>--- conflicted
+++ resolved
@@ -48,12 +48,12 @@
 # Set via environment variable ERROR_DELAY (seconds).
 ERROR_DELAY = float(os.getenv("ERROR_DELAY", "0"))
 
-<<<<<<< HEAD
+
 # Multipliers for ATR-based stop-loss and take-profit calculations.
 # These can be overridden via environment variables ATR_MULT_SL and ATR_MULT_TP.
 ATR_MULT_SL = float(os.getenv("ATR_MULT_SL", "1.5"))
 ATR_MULT_TP = float(os.getenv("ATR_MULT_TP", "3.0"))
-=======
+
 # === Risk management and trade sizing ===
 # Percentage of account equity risked per trade (e.g. 0.01 = 1%)
 RISK_PER_TRADE = float(os.getenv("RISK_PER_TRADE", "0.02"))
@@ -63,4 +63,4 @@
 
 # Baseline minimum model confidence required to consider a trade.
 CONFIDENCE_THRESHOLD = float(os.getenv("CONFIDENCE_THRESHOLD", "0.65"))
->>>>>>> 1d92456e
+
