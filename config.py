--- conflicted
+++ resolved
@@ -5,7 +5,7 @@
 # Override with environment variable MOMENTUM_TIER_THRESHOLD.
 MOMENTUM_TIER_THRESHOLD = int(os.getenv("MOMENTUM_TIER_THRESHOLD", "3"))
 
-<<<<<<< HEAD
+
 # Thresholds and weights used when computing the momentum score. Each entry
 # specifies the minimum value required to contribute to the score and the
 # weight that will be added when the condition is met. All values can be
@@ -34,7 +34,7 @@
         "weight": float(os.getenv("MOMENTUM_MACD_HIST_NORM_WEIGHT", "1")),
     },
 }
-=======
+
 # Optional delay between processing symbols during scans.
 # Set via environment variable SCAN_DELAY (seconds).
 SCAN_DELAY = float(os.getenv("SCAN_DELAY", "0"))
@@ -42,4 +42,3 @@
 # Delay applied when an error occurs during symbol processing.
 # Set via environment variable ERROR_DELAY (seconds).
 ERROR_DELAY = float(os.getenv("ERROR_DELAY", "0"))
->>>>>>> d625e1d9
