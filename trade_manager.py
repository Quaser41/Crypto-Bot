
import json
import os
import time

import numpy as np

from data_fetcher import fetch_live_price
from utils.prediction_class import PredictionClass
from analytics.performance import is_blacklisted, get_duration_bucket, get_avg_fee_ratio

from config import (
    ATR_MULT_SL,
    ATR_MULT_TP,
    SL_BUFFER_ATR_MULT,
    BREAKEVEN_BUFFER_MULT,
)

from config import (
    RISK_PER_TRADE,
    MIN_TRADE_USD,
    SLIPPAGE_PCT,
    FEE_PCT,
    MAX_DRAWDOWN_PCT,
    MAX_DAILY_LOSS_PCT,
    HOLDING_PERIOD_SECONDS,
    REVERSAL_CONF_DELTA,
    MIN_PROFIT_FEE_RATIO,  # Higher profit-to-fee requirement
    CONFIDENCE_THRESHOLD,
    BLACKLIST_REFRESH_SEC,
    MIN_HOLD_BUCKET,
    EARLY_EXIT_FEE_MULT,
    ALLOCATION_MAX_DD,
    ALLOCATION_MIN_FACTOR,

    INCLUDE_UNREALIZED_PNL,

    STAGNATION_THRESHOLD_PCT,
    STAGNATION_DURATION_SEC,

    TRAIL_VOL_MULT,
    ADAPTIVE_STAGNATION,
    STAGNATION_VOL_MULT,
    SYMBOL_PNL_THRESHOLD,
)

from utils.logging import get_logger

logger = get_logger(__name__)

# Order of duration buckets for comparison with ``MIN_HOLD_BUCKET``
DURATION_BUCKETS = ["<1m", "1-5m", "5-30m", "30m-2h", ">2h"]

# Max number of recent closed-trade PnL values to retain
PNL_HISTORY_LIMIT = 20


def _bucket_index(bucket: str) -> int:
    try:
        return DURATION_BUCKETS.index(bucket)
    except ValueError:
        return len(DURATION_BUCKETS)



def convert_numpy_types(obj):
    if isinstance(obj, dict):
        return {k: convert_numpy_types(v) for k, v in obj.items()}
    elif isinstance(obj, list):
        return [convert_numpy_types(i) for i in obj]
    elif isinstance(obj, (np.float32, np.float64)):
        return float(obj)
    elif isinstance(obj, (np.int32, np.int64)):
        return int(obj)
    else:
        return obj


class TradeManager:
    STATE_FILE = "trade_manager_state.json"

    def __init__(self, starting_balance=500, max_allocation=0.20,
                 sl_pct=0.06, tp_pct=0.10, trade_fee_pct=FEE_PCT,
                 trail_pct=0.03, trail_atr_mult=None,
                 trail_vol_mult=TRAIL_VOL_MULT,
                 trail_activation_pct=5.0,
                 trail_activation_atr_mult=1.0,
                 atr_mult_sl=ATR_MULT_SL,
                 atr_mult_tp=ATR_MULT_TP,
                 sl_buffer_atr_mult=SL_BUFFER_ATR_MULT,
                 breakeven_buffer_mult=BREAKEVEN_BUFFER_MULT,
                 max_drawdown_pct=MAX_DRAWDOWN_PCT, max_daily_loss_pct=MAX_DAILY_LOSS_PCT,
                 slippage_pct=SLIPPAGE_PCT,
                 hold_period_sec=HOLDING_PERIOD_SECONDS,
                 reverse_conf_delta=REVERSAL_CONF_DELTA,
                 min_profit_fee_ratio=MIN_PROFIT_FEE_RATIO,  # Enforce stricter profit threshold
                 trail_profit_fee_ratio=2.0,
                 exchange=None,
                 blacklist_refresh_sec=BLACKLIST_REFRESH_SEC,
                 min_hold_bucket=MIN_HOLD_BUCKET,
                 early_exit_fee_mult=EARLY_EXIT_FEE_MULT,
                 stagnation_threshold_pct=STAGNATION_THRESHOLD_PCT,
                 stagnation_duration_sec=STAGNATION_DURATION_SEC,
                 adaptive_stagnation=ADAPTIVE_STAGNATION,
                 stagnation_vol_mult=STAGNATION_VOL_MULT,
                 include_unrealized_pnl=INCLUDE_UNREALIZED_PNL,
<<<<<<< HEAD
                 scale_out_pct=1.0,
                 tp_tier_multipliers=(1.0, 2.0),
                 trail_wider_mult=2.0):
=======
                 symbol_pnl_threshold=SYMBOL_PNL_THRESHOLD):
>>>>>>> 19b15402

        self.starting_balance = starting_balance
        self.balance = starting_balance
        self.max_allocation = max_allocation
        self.stop_loss_pct = sl_pct
        self.take_profit_pct = tp_pct
        self.trade_fee_pct = trade_fee_pct
        self.trail_pct = trail_pct
        self.trail_atr_mult = trail_atr_mult
        self.trail_vol_mult = trail_vol_mult
        self.trail_activation_pct = trail_activation_pct
        self.trail_activation_atr_mult = trail_activation_atr_mult
        self.atr_mult_sl = atr_mult_sl
        self.atr_mult_tp = atr_mult_tp
        self.sl_buffer_atr_mult = sl_buffer_atr_mult
        self.breakeven_buffer_mult = breakeven_buffer_mult
        self.slippage_pct = slippage_pct
        self.min_profit_fee_ratio = min_profit_fee_ratio
        self.trail_profit_fee_ratio = trail_profit_fee_ratio
        self.blacklist_refresh_sec = blacklist_refresh_sec
        self.min_hold_bucket = min_hold_bucket
        self.early_exit_fee_mult = early_exit_fee_mult
        self.stagnation_threshold_pct = stagnation_threshold_pct
        self.stagnation_duration_sec = stagnation_duration_sec
        self.adaptive_stagnation = adaptive_stagnation
        self.stagnation_vol_mult = stagnation_vol_mult
<<<<<<< HEAD
        self.scale_out_pct = scale_out_pct
        self.tp_tier_multipliers = tp_tier_multipliers
        self.trail_wider_mult = trail_wider_mult
=======
        self.symbol_pnl_threshold = symbol_pnl_threshold
>>>>>>> 19b15402

        # Holding period and reversal requirements
        # Add a small buffer to the minimum hold time to better absorb
        # slippage-induced execution delays.
        extra_hold = max(1, int(hold_period_sec * self.slippage_pct)) if hold_period_sec > 0 else 0
        self.min_hold_time = hold_period_sec + extra_hold
        self.reverse_conf_delta = reverse_conf_delta
        self.last_trade_time = 0.0
        self.last_trade_side = None
        self.last_trade_confidence = None

        # Risk parameters
        self.risk_per_trade = RISK_PER_TRADE
        self.min_trade_usd = MIN_TRADE_USD
        self.max_drawdown_pct = max_drawdown_pct
        self.max_daily_loss_pct = max_daily_loss_pct

        # Optional exchange adapter (paper or live trading)
        self.exchange = exchange

        # Whether to factor open trade PnL into equity calculations
        self.include_unrealized_pnl = include_unrealized_pnl

        # Equity tracking
        self.peak_equity = starting_balance
        self.drawdown_pct = 0.0
        self.current_day = time.strftime("%Y-%m-%d")
        self.daily_start_balance = starting_balance
        self.daily_loss_pct = 0.0

        self.positions = {}
        self.trade_history = []
        self.total_fees = 0.0

        # Recent closed-trade PnL history
        self.closed_pnl_history = []

        # Cumulative realized PnL per symbol
        self.symbol_pnl = {}

    def has_position(self, symbol):
        return symbol in self.positions

    def fmt_price(self, p):
        return f"{p:.6f}" if p < 1 else f"{p:.2f}"

    def calculate_allocation(self, confidence=1.0):
        """Determine trade size based on current balance and risk settings.

        Allocation is derived from a fixed fraction of equity (``risk_per_trade``)
        and optionally scaled by the model's confidence score to favor
        higher-conviction entries.  Recent loss streaks further reduce the
        allocation to slow down trading after consecutive losing trades.
        """
        base = self.balance * self.risk_per_trade
        if confidence is not None:
            base *= confidence

        # Apply a penalty for consecutive losing trades based on recent
        # closed-trade PnL history.  Count the number of negative PnL values
        # starting from the most recent trade and scale the allocation
        # accordingly.
        loss_streak = 0
        for pnl in reversed(self.closed_pnl_history):
            if pnl < 0:
                loss_streak += 1
            else:
                break

        if loss_streak >= 3:
            base *= 0.6
        elif loss_streak >= 2:
            base *= 0.8

        # Scale allocation based on current drawdown
        self._update_equity_metrics()
        dd = self.drawdown_pct
        if dd <= 0:
            factor = 1.0
        else:
            factor = max(
                ALLOCATION_MIN_FACTOR,
                1 - (dd / ALLOCATION_MAX_DD) * (1 - ALLOCATION_MIN_FACTOR),
            )

        return base * factor

    def _estimate_rotation_gain(self, symbol, price, confidence, side="BUY", balance_override=None):
        """Estimate net profit of a prospective trade for rotation decisions.

        The minimum profit-to-fee threshold is scaled by the symbol's historical
        fee ratio to avoid rotating into pairs with consistently high fees.
        """
        base_balance = balance_override if balance_override is not None else self.balance
        allocation = base_balance * self.risk_per_trade
        if confidence is not None:
            allocation *= confidence
        if allocation <= 0:
            return 0.0
        entry_fee_est = allocation * self.trade_fee_pct
        net_alloc_est = allocation - entry_fee_est
        if side == "BUY":
            est_exec_price = price * (1 + self.slippage_pct)
            est_qty = net_alloc_est / est_exec_price
            est_take_profit = (
                est_exec_price * (1 + self.take_profit_pct) * (1 + self.trade_fee_pct)
            )
            est_exit_fee = est_take_profit * est_qty * self.trade_fee_pct
            expected_profit = (est_take_profit - est_exec_price) * est_qty
        else:
            est_exec_price = price * (1 - self.slippage_pct)
            est_qty = net_alloc_est / est_exec_price
            est_take_profit = (
                est_exec_price * (1 - self.take_profit_pct) * (1 - self.trade_fee_pct)
            )
            est_exit_fee = est_take_profit * est_qty * self.trade_fee_pct
            expected_profit = (est_exec_price - est_take_profit) * est_qty

        total_est_fees = entry_fee_est + est_exit_fee
        profit_fee_ratio = (
            expected_profit / total_est_fees if total_est_fees > 0 else float("inf")
        )
        hist_fee_ratio = get_avg_fee_ratio(symbol, self.min_hold_bucket)
        adjusted_threshold = self.min_profit_fee_ratio * (1 + hist_fee_ratio)
        logger.info(
            "Adjusted min_profit_fee_ratio for %s: %.2f (fee_ratio %.2f)",
            symbol,
            adjusted_threshold,
            hist_fee_ratio,
        )
        if profit_fee_ratio < adjusted_threshold:
            return 0.0

        return expected_profit - total_est_fees

    def _update_equity_metrics(self):
        """Recalculate drawdown and daily loss percentages."""
        equity = self.balance
        if self.include_unrealized_pnl and self.positions:
            for symbol, pos in self.positions.items():
                price = fetch_live_price(symbol, pos.get("coin_id"))
                if price is None or price <= 0:
                    continue
                qty = pos.get("qty", 0)
                entry = pos.get("entry_price", 0)
                if pos.get("side") == "SELL":
                    unrealized = (entry - price) * qty
                else:
                    unrealized = (price - entry) * qty
                equity += unrealized

        today = time.strftime("%Y-%m-%d")
        if self.current_day != today:
            self.current_day = today
            self.daily_start_balance = equity
            self.daily_loss_pct = 0.0

        # In realized-only mode, defer drawdown updates until all trades closed
        if not self.include_unrealized_pnl and self.positions:
            return

        if equity > self.peak_equity:
            self.peak_equity = equity

        if self.peak_equity > 0:
            self.drawdown_pct = max(0.0, (self.peak_equity - equity) / self.peak_equity)

        if self.daily_start_balance > 0:
            self.daily_loss_pct = max(
                0.0, (self.daily_start_balance - equity) / self.daily_start_balance
            )

    def can_trade(self):
        """Return True if drawdown and daily loss are within limits."""
        # Refresh metrics to account for new day boundaries
        self._update_equity_metrics()
        if self.drawdown_pct >= self.max_drawdown_pct:
            return False
        if self.daily_loss_pct >= self.max_daily_loss_pct:
            return False
        return True

    def _compute_trail_offset(self, pos, current_price):
        """Return trailing stop distance using ATR or volatility scaling.

        Trailing stops should only activate on trades that are net profitable
        after accounting for fees *and* have moved sufficiently in our favor.
        If the current unrealized PnL does not exceed the estimated fees or
        the price move fails to clear a profit/ATR threshold, ``None`` is
        returned to signal that a trailing stop should not yet be applied.

        If ``trail_atr_mult`` is set and an ATR value is available, the
        distance is ``ATR * trail_atr_mult``.  Otherwise fall back to the
        percentage-based distance ``current_price * trail_pct`` but adjust it
        by recent price volatility (standard deviation) if enough data exists.
        This allows the trailing stop to widen during volatile periods and
        tighten when price action is quiet.
        """

        entry = pos.get("entry_price")
        qty = pos.get("qty", 0)
        side = pos.get("side", "BUY")
        if entry is not None and qty > 0:
            if side == "BUY":
                unrealized = (current_price - entry) * qty
                price_move = current_price - entry
            else:
                unrealized = (entry - current_price) * qty
                price_move = entry - current_price
            est_exit_fee = current_price * qty * self.trade_fee_pct
            total_fees = pos.get("entry_fee", 0) + est_exit_fee
            atr_val = pos.get("atr")
            atr_thresh = atr_val * self.trail_activation_atr_mult if atr_val else 0
            profit_thresh = entry * self.trail_activation_pct / 100
            if unrealized <= total_fees or price_move < max(profit_thresh, atr_thresh):
                return None

        if self.trail_atr_mult:
            atr_val = pos.get("atr")
            if not atr_val:
                prices = pos.get("recent_prices", [])
                if len(prices) >= 2:
                    atr_val = float(np.std(prices))
            if atr_val and atr_val > 0:
                prices = pos.get("recent_prices", [])
                vol_pct = 0.0
                if len(prices) >= 2 and current_price > 0:
                    vol_pct = float(np.std(prices)) / current_price
                mult = max(1.0, vol_pct * self.trail_vol_mult)
                return atr_val * self.trail_atr_mult * mult

        prices = pos.get("recent_prices", [])
        if len(prices) >= 2 and current_price > 0:
            vol = float(np.std(prices))
            vol_pct = vol / current_price
            dynamic_pct = max(self.trail_pct, vol_pct * self.trail_vol_mult)
            return current_price * dynamic_pct

        return current_price * self.trail_pct

    def _compute_stagnation_params(self, pos, current_price):
        """Return (threshold_pct, duration_sec) accounting for volatility."""
        threshold = self.stagnation_threshold_pct
        duration = self.stagnation_duration_sec
        if self.adaptive_stagnation:
            prices = pos.get("recent_prices", [])
            if len(prices) >= 2 and current_price > 0:
                vol_pct = float(np.std(prices)) / current_price
                mult = 1 + vol_pct * self.stagnation_vol_mult
                threshold *= mult
                duration *= mult
        return threshold, duration

    def open_trade(self, symbol, price, coin_id=None, confidence=0.5,
                   label=None, side="BUY", atr=None):
        if not self.can_trade():
            logger.warning("🚫 Risk limits exceeded — cannot open new trades.")
            return

        now = time.time()
        if self.min_hold_time > 0 and now - self.last_trade_time < self.min_hold_time:
            remaining = self.min_hold_time - (now - self.last_trade_time)
            logger.info(
                f"⏳ Holding period active — skipping trade for {symbol} ({remaining:.0f}s remaining)"
            )
            return

        if confidence is None or confidence < CONFIDENCE_THRESHOLD:
            conf_val = confidence if confidence is not None else float("nan")
            logger.info(
                "🔮 Skipping %s: confidence %.2f below threshold %.2f",
                symbol,
                conf_val,
                CONFIDENCE_THRESHOLD,
            )
            return

        if (
            self.reverse_conf_delta > 0
            and self.last_trade_side
            and side != self.last_trade_side
            and self.last_trade_confidence is not None
            and confidence is not None
            and confidence - self.last_trade_confidence < self.reverse_conf_delta
        ):
            logger.info(
                "🔁 Skipping reversal trade for %s: confidence delta %.2f < %.2f",
                symbol,
                confidence - self.last_trade_confidence,
                self.reverse_conf_delta,
            )
            return

        duration_bucket = self.min_hold_bucket
        # `is_blacklisted` now also screens out combinations where trading fees
        # have historically outweighed profits via the fee-ratio rule.
        if is_blacklisted(symbol, duration_bucket, refresh_seconds=self.blacklist_refresh_sec):
            logger.info(
                "🚫 Skipping %s: blacklisted for bucket %s",
                symbol,
                duration_bucket,
            )
            return

        if (
            self.symbol_pnl_threshold is not None
            and self.symbol_pnl.get(symbol, 0.0) < self.symbol_pnl_threshold
        ):
            logger.info(
                "🚫 Skipping %s: cumulative PnL $%.2f below threshold $%.2f",
                symbol,
                self.symbol_pnl.get(symbol, 0.0),
                self.symbol_pnl_threshold,
            )
            return

        if self.has_position(symbol):
            logger.warning(f"⚠️ Already have position in {symbol}")
            return

        allocation = self.calculate_allocation(confidence)
        if allocation > self.balance:
            logger.warning(
                f"⚠️ Insufficient margin for {symbol}: required ${allocation:.2f} but only ${self.balance:.2f} available, skipping",
            )
            return

        if allocation < self.min_trade_usd:

            logger.warning(
                f"💸 Allocation ${allocation:.2f} below minimum {self.min_trade_usd} for {symbol}, skipping",
            )
            return

        atr_val = atr
        if atr_val is None:
            try:
                from data_fetcher import fetch_ohlcv_smart
                from feature_engineer import add_indicators

                df = fetch_ohlcv_smart(symbol, coin_id=coin_id, days=10)
                df = add_indicators(df)
                if "ATR" in df.columns and not df["ATR"].dropna().empty:
                    atr_val = float(df["ATR"].iloc[-1])
            except Exception as e:
                logger.warning(f"⚠️ Could not compute ATR for {symbol}: {e}")

        entry_fee_est = allocation * self.trade_fee_pct
        net_alloc_est = allocation - entry_fee_est
        if side == "BUY":
            est_exec_price = price * (1 + self.slippage_pct)
        else:
            est_exec_price = price * (1 - self.slippage_pct)
        est_qty = net_alloc_est / est_exec_price

        if atr_val and atr_val > 0:
            tp_offset = self.atr_mult_tp * atr_val
            if side == "SELL":
                est_take_profit = (
                    est_exec_price - tp_offset
                ) * (1 - self.trade_fee_pct)
            else:
                est_take_profit = (
                    est_exec_price + tp_offset
                ) * (1 + self.trade_fee_pct)
        else:
            tp_pct = self.take_profit_pct
            if side == "SELL":
                est_take_profit = (
                    est_exec_price * (1 - tp_pct) * (1 - self.trade_fee_pct)
                )
            else:
                est_take_profit = (
                    est_exec_price * (1 + tp_pct) * (1 + self.trade_fee_pct)
                )

        est_exit_fee = est_take_profit * est_qty * self.trade_fee_pct
        total_est_fees = entry_fee_est + est_exit_fee
        if side == "SELL":
            expected_profit = (est_exec_price - est_take_profit) * est_qty
        else:
            expected_profit = (est_take_profit - est_exec_price) * est_qty

        if expected_profit <= 0:
            logger.info(
                "📉 Skipping %s: non-positive expected profit ($%.2f)",
                symbol,
                expected_profit,
            )
            return

        profit_fee_ratio = (
            expected_profit / total_est_fees if total_est_fees > 0 else float("inf")
        )
        if profit_fee_ratio < self.min_profit_fee_ratio:
            logger.info(
                "💰 Trade rejected for %s: expected profit $%.2f vs fees $%.2f (ratio %.2f < %.2f)",
                symbol,
                expected_profit,
                total_est_fees,
                profit_fee_ratio,
                self.min_profit_fee_ratio,
            )
            return

        order = None
        try:
            if self.exchange:
                order = self.exchange.place_market_order(
                    symbol, side, quote_quantity=allocation
                )
                exec_price = order.get("price", price)
                qty = order.get("executed_qty", 0)
                entry_cost = exec_price * qty
                entry_fee = entry_cost * self.trade_fee_pct
                allocation = entry_cost + entry_fee
            else:
                entry_fee = allocation * self.trade_fee_pct
                net_allocation = allocation - entry_fee
                if side == "BUY":
                    exec_price = price * (1 + self.slippage_pct)
                else:
                    exec_price = price * (1 - self.slippage_pct)
                qty = net_allocation / exec_price
        except Exception as e:
            logger.error(f"❌ Order placement failed for {symbol}: {e}")
            entry_fee = allocation * self.trade_fee_pct
            net_allocation = allocation - entry_fee
            if side == "BUY":
                exec_price = price * (1 + self.slippage_pct)
            else:
                exec_price = price * (1 - self.slippage_pct)
            qty = net_allocation / exec_price

        entry_slippage_pct = abs(exec_price - price) / price if price else 0

        if qty < 0.0001:

            logger.warning(f"⚠️ Trade qty too small for {symbol}, skipping")
            return

        if label == PredictionClass.BIG_LOSS.value and side == "BUY":
            logger.warning(
                f"⚠️ Model predicts loss for {symbol} (label {PredictionClass.BIG_LOSS.value}), skipping long trade."
            )
            return


        self.balance -= allocation
        self.total_fees += entry_fee

        if atr_val and atr_val > 0:
            sl_offset = self.atr_mult_sl * atr_val + exec_price * self.slippage_pct
            tp_levels = []
            for mult in self.tp_tier_multipliers:
                tp_offset = self.atr_mult_tp * atr_val * mult
                if side == "SELL":
                    price = (exec_price - tp_offset) * (1 - self.trade_fee_pct)
                else:
                    price = (exec_price + tp_offset) * (1 + self.trade_fee_pct)
                tp_levels.append(price)
            if side == "SELL":
                stop_loss = (exec_price + sl_offset) * (1 + self.trade_fee_pct)
            else:
                stop_loss = (exec_price - sl_offset) * (1 - self.trade_fee_pct)
        else:

            logger.warning(f"⚠️ ATR unavailable for {symbol}; falling back to percentage-based SL/TP.")

            tp_levels = []
            for mult in self.tp_tier_multipliers:
                tp_pct = self.take_profit_pct * mult
                if side == "SELL":
                    price = exec_price * (1 - tp_pct) * (1 - self.trade_fee_pct)
                else:
                    price = exec_price * (1 + tp_pct) * (1 + self.trade_fee_pct)
                tp_levels.append(price)
            sl_pct = self.stop_loss_pct + self.slippage_pct
            if side == "SELL":
                stop_loss = exec_price * (1 + sl_pct) * (1 + self.trade_fee_pct)
            else:
                stop_loss = exec_price * (1 - sl_pct) * (1 - self.trade_fee_pct)

        take_profit = tp_levels[0]

        self.positions[symbol] = {
            "coin_id": coin_id or symbol.lower(),
            "entry_price": exec_price,
            "qty": qty,
            "stop_loss": stop_loss,
            "take_profit": take_profit,
            "tp_levels": tp_levels,
            "tp_index": 0,
            "trail_pct": self.trail_pct,
            "atr_mult_sl_pos": self.atr_mult_sl,
            "entry_fee": entry_fee,
            "highest_price": exec_price,
            "confidence": confidence,
            "label": label,
            "side": side,
            "entry_time": now,
            "last_movement_time": now,
            "atr": atr_val,
            "order_id": order.get("order_id") if order else None,
            "entry_slippage_pct": entry_slippage_pct,
        }

        msg = (
            f"🚀 OPEN {side.upper()} {symbol}: qty={qty:.4f} @ ${self.fmt_price(exec_price)} | "
            f"Slippage {entry_slippage_pct * 100:.2f}% | "
            f"Allocated ${allocation:.2f} (fee ${entry_fee:.2f}) | Balance left ${self.balance:.2f} | "
            f"Label={label}"
        )
        if atr_val:
            msg += f" | ATR={atr_val:.6f}"
        logger.info(msg)

        self.last_trade_time = now
        self.last_trade_side = side
        self.last_trade_confidence = confidence

    def close_trade(self, symbol, current_price, reason="", candidate=None):
        if not self.has_position(symbol):
            logger.warning(f"⚠️ No open position to close for {symbol}")
            return False

        pos = self.positions[symbol]
        elapsed = time.time() - pos.get("entry_time", 0)
        sl_tp_reasons = {
            "Stop-Loss",
            "Take-Profit",
            "Trailing Stop",
            "Take Profit Hit",
        }
        if elapsed < self.min_hold_time and reason in sl_tp_reasons:
            logger.info(
                f"⏱️ Minimum hold time not met for {symbol} ({elapsed:.0f}s < {self.min_hold_time}s). Skipping close."
            )
            return False

        # Verify profitability before closing
        qty = pos.get("qty", 0)
        entry_price = pos["entry_price"]
        side = pos.get("side", "BUY")
        entry_fee = pos.get("entry_fee", 0)
        exit_fee_est = current_price * qty * self.trade_fee_pct
        if side == "BUY":
            expected_profit = (current_price - entry_price) * qty
        else:
            expected_profit = (entry_price - current_price) * qty
        total_fees = entry_fee + exit_fee_est
        profit_fee_ratio = (
            expected_profit / total_fees if total_fees > 0 else float("inf")
        )
        duration_bucket = get_duration_bucket(elapsed)
        if _bucket_index(duration_bucket) < _bucket_index(self.min_hold_bucket) and profit_fee_ratio < self.early_exit_fee_mult:
            logger.info(
                f"⏱️ Hold bucket {duration_bucket} below {self.min_hold_bucket} for {symbol}. "
                f"Profit/fee ratio {profit_fee_ratio:.2f} < {self.early_exit_fee_mult:.2f}. Skipping close."
            )
            return False
        if (
            expected_profit > 0
            and total_fees > 0
            and profit_fee_ratio < self.min_profit_fee_ratio
            and reason != "Stop-Loss"
        ):
            logger.info(
                "💰 Exit for %s rejected: expected profit $%.2f vs fees $%.2f (ratio %.2f < %.2f)",
                symbol,
                expected_profit,
                total_fees,
                profit_fee_ratio,
                self.min_profit_fee_ratio,
            )
            return False

        rotation_projected_gain = None
        rotation_cost_est = None
        rotation_net_gain_est = None
        if reason == "Rotated to better candidate" and candidate:
            rotation_projected_gain = self._estimate_rotation_gain(
                candidate.get("symbol"),
                candidate.get("price"),
                candidate.get("confidence", 1.0),
                candidate.get("side", "BUY"),
                balance_override=self.balance + current_price * qty,
            )
            if side == "BUY":
                raw_loss = max(0, (entry_price - current_price) * qty)
            else:
                raw_loss = max(0, (current_price - entry_price) * qty)
            rotation_cost_est = raw_loss + entry_fee + exit_fee_est
            rotation_net_gain_est = rotation_projected_gain - rotation_cost_est
            logger.info(
                "🔄 Rotation check: projected gain $%.2f vs cost $%.2f => net $%.2f",
                rotation_projected_gain,
                rotation_cost_est,
                rotation_net_gain_est,
            )
            if rotation_net_gain_est <= 0:
                logger.info(
                    "❌ Rotation aborted: net gain $%.2f <= 0",
                    rotation_net_gain_est,
                )
                return False

        pos = self.positions.pop(symbol)
        side = pos.get("side", "BUY")

        if pos["qty"] <= 0:
            logger.warning(f"❌ Invalid quantity for {symbol}, skipping close.")
            return False

        qty = pos["qty"]
        exit_order = None
        if self.exchange:
            exit_side = "SELL" if side == "BUY" else "BUY"
            try:
                exit_order = self.exchange.place_market_order(
                    symbol, exit_side, quantity=qty
                )
                exec_price = exit_order.get("price", current_price)
                qty = exit_order.get("executed_qty", qty)
            except Exception as e:
                logger.error(f"❌ Close order failed for {symbol}: {e}")
                if side == "BUY":
                    exec_price = current_price * (1 - self.slippage_pct)
                else:
                    exec_price = current_price * (1 + self.slippage_pct)
        else:
            if side == "BUY":
                exec_price = current_price * (1 - self.slippage_pct)
            else:
                exec_price = current_price * (1 + self.slippage_pct)

        slippage_pct = abs(exec_price - current_price) / current_price if current_price else 0

        entry_val = pos["entry_price"] * qty
        exit_val = exec_price * qty

        exit_fee = exit_val * self.trade_fee_pct
        net_exit = exit_val - exit_fee
        self.total_fees += exit_fee

        pnl = net_exit - (entry_val + pos.get("entry_fee", 0))
        self.balance += net_exit

        # Track cumulative PnL per symbol
        self.symbol_pnl[symbol] = self.symbol_pnl.get(symbol, 0.0) + pnl

        self.last_trade_time = time.time()

        # Update drawdown and daily loss metrics after realizing PnL
        self._update_equity_metrics()

        duration = time.time() - pos.get("entry_time", time.time())

        rotation_cost_actual = None
        if reason == "Rotated to better candidate":
            rotation_cost_actual = max(0, -pnl)

        # ✅ Exit momentum capture BEFORE building trade_record
        exit_momentum = {}
        try:
            from feature_engineer import add_indicators
            from data_fetcher import fetch_ohlcv_smart

            df = fetch_ohlcv_smart(symbol, coin_id=pos.get("coin_id"), days=10)
            df = add_indicators(df).dropna(subset=["Return_1d", "Return_3d", "RSI", "Hist"])
            if not df.empty:
                row = df.iloc[-1]
                exit_momentum = {
                    "return_1d": row["Return_1d"],
                    "return_3d": row["Return_3d"],
                    "rsi": row["RSI"],
                    "macd_hist": row["Hist"]
                }
        except Exception as e:
            logger.warning(f"⚠️ Could not capture exit momentum for {symbol}: {e}")

        # ✅ Build trade record AFTER collecting momentum
        trade_record = {
            "symbol": symbol,
            "entry_price": pos["entry_price"],
            "exit_price": exec_price,
            "qty": pos["qty"],
            "pnl": pnl,
            "reason": reason,
            "entry_fee": pos.get("entry_fee", 0),
            "exit_fee": exit_fee,
            "confidence": pos.get("confidence"),
            "label": pos.get("label"),
            "trail_triggered": reason == "Trailing Stop",
            "duration": round(duration, 2),
            "exit_momentum": exit_momentum,
            "order_id": pos.get("order_id"),
            "exit_order_id": exit_order.get("order_id") if exit_order else None,
            "entry_slippage_pct": pos.get("entry_slippage_pct"),
            "exit_slippage_pct": slippage_pct,
        }

        if reason == "Rotated to better candidate":
            trade_record["rotation_exit_price"] = current_price
            if rotation_projected_gain is not None:
                trade_record["rotation_projected_gain"] = rotation_projected_gain
                trade_record["rotation_cost"] = rotation_cost_actual
                trade_record["rotation_net_gain"] = rotation_projected_gain - rotation_cost_actual
                trade_record["rotation_candidate"] = candidate.get("symbol") if candidate else None

        self.trade_history.append(trade_record)

        # Maintain short history of closed-trade PnL
        self.closed_pnl_history.append(pnl)
        if len(self.closed_pnl_history) > PNL_HISTORY_LIMIT:
            self.closed_pnl_history.pop(0)

        logger.info(
            f"🔐 CLOSE {symbol} | Exit ${self.fmt_price(exec_price)} | "
            f"PnL: ${pnl:.2f} | Fee ${exit_fee:.2f} | "
            f"Slippage {slippage_pct * 100:.2f}% | Duration {duration:.0f}s | "
            f"Balance now ${self.balance:.2f}"
        )
        self.save_state()

        return True


    def scale_out_trade(self, symbol, current_price, portion, reason="Partial Take-Profit"):
        """Partially close a position to lock in gains while keeping the remainder open."""
        if not self.has_position(symbol):
            logger.warning(f"⚠️ No open position to scale out for {symbol}")
            return False

        pos = self.positions[symbol]
        qty_total = pos.get("qty", 0)
        if qty_total <= 0:
            logger.warning(f"⚠️ Invalid position quantity for {symbol}")
            return False

        qty = qty_total * portion
        side = pos.get("side", "BUY")

        entry_price = pos["entry_price"]
        entry_fee_total = pos.get("entry_fee", 0)
        entry_fee_portion = entry_fee_total * (qty / qty_total)

        exit_order = None
        if self.exchange:
            exit_side = "SELL" if side == "BUY" else "BUY"
            try:
                exit_order = self.exchange.place_market_order(
                    symbol, exit_side, quantity=qty
                )
                exec_price = exit_order.get("price", current_price)
                qty = exit_order.get("executed_qty", qty)
            except Exception as e:
                logger.error(f"❌ Scale-out order failed for {symbol}: {e}")
                if side == "BUY":
                    exec_price = current_price * (1 - self.slippage_pct)
                else:
                    exec_price = current_price * (1 + self.slippage_pct)
        else:
            if side == "BUY":
                exec_price = current_price * (1 - self.slippage_pct)
            else:
                exec_price = current_price * (1 + self.slippage_pct)

        slippage_pct = abs(exec_price - current_price) / current_price if current_price else 0

        entry_val = entry_price * qty
        exit_val = exec_price * qty
        exit_fee = exit_val * self.trade_fee_pct
        net_exit = exit_val - exit_fee
        pnl = net_exit - (entry_val + entry_fee_portion)

        self.balance += net_exit
        self.total_fees += exit_fee

        pos["qty"] -= qty
        pos["entry_fee"] -= entry_fee_portion

        duration = time.time() - pos.get("entry_time", time.time())

        trade_record = {
            "symbol": symbol,
            "entry_price": entry_price,
            "exit_price": exec_price,
            "qty": qty,
            "pnl": pnl,
            "reason": reason,
            "entry_fee": entry_fee_portion,
            "exit_fee": exit_fee,
            "confidence": pos.get("confidence"),
            "label": pos.get("label"),
            "trail_triggered": False,
            "duration": round(duration, 2),
            "partial": True,
            "exit_slippage_pct": slippage_pct,
        }

        self.trade_history.append(trade_record)
        self.closed_pnl_history.append(pnl)
        if len(self.closed_pnl_history) > PNL_HISTORY_LIMIT:
            self.closed_pnl_history.pop(0)

        logger.info(
            f"📤 SCALE OUT {symbol} | Exit ${self.fmt_price(exec_price)} | "
            f"Qty {qty:.6f} | PnL ${pnl:.2f} | Fee ${exit_fee:.2f} | "
            f"Slippage {slippage_pct * 100:.2f}% | Balance now ${self.balance:.2f}"
        )

        # Prepare remaining position for next tier
        if pos["qty"] <= 0:
            self.positions.pop(symbol, None)
        else:
            pos["tp_index"] += 1
            if pos["tp_index"] < len(pos.get("tp_levels", [])):
                pos["take_profit"] = pos["tp_levels"][pos["tp_index"]]
            else:
                pos["take_profit"] = None
            pos["trail_pct"] = pos.get("trail_pct", self.trail_pct) * self.trail_wider_mult
            pos["atr_mult_sl_pos"] = pos.get("atr_mult_sl_pos", self.atr_mult_sl) * self.trail_wider_mult

        self.save_state()

        return True


    def monitor_open_trades(self, check_interval=60, single_run=False):
        logger.info(f"🚦 Monitoring {len(self.positions)} open trade(s)...")

        if not self.positions:
            self.load_state()
            logger.info(f"🔄 Reloaded state → {len(self.positions)} positions")

        def check_once():
            for symbol, pos in list(self.positions.items()):
                coin_id = pos.get("coin_id", symbol.lower())
                last_price = fetch_live_price(symbol, coin_id)
                if last_price is None or last_price <= 0:
                    logger.warning(f"⚠️ Could not fetch live price for {symbol}, skipping this check.")
                    continue

                entry_price = pos["entry_price"]
                logger.info(
                    f"🔄 Monitoring {symbol}: entry ${self.fmt_price(entry_price)} | current ${self.fmt_price(last_price)}"
                )

                if last_price < entry_price * 0.01:
                    logger.warning(
                        f"⚠️ Suspicious price ({last_price}), skipping to prevent false SL trigger."
                    )
                    continue

                recent = pos.setdefault("recent_prices", [])
                recent.append(last_price)
                if len(recent) > 20:
                    recent.pop(0)

                price_change = abs(last_price - entry_price) / entry_price
                threshold, duration = self._compute_stagnation_params(pos, last_price)
                if price_change >= threshold:
                    pos["last_movement_time"] = time.time()

                # ✅ Hybrid profit protection
                pnl_pct = (last_price - entry_price) / entry_price * 100
                elapsed = time.time() - pos.get("entry_time", 0)

                if elapsed < self.min_hold_time:
                    logger.debug(
                        f"⏱️ Holding period active for {symbol} ({elapsed:.0f}s < {self.min_hold_time}s)"
                    )
                else:
                    atr_val = pos.get("atr")
                    atr_trigger_pct = (
                        (atr_val / last_price) * 100 * self.trail_activation_atr_mult
                        if atr_val and last_price > 0
                        else 0
                    )
                    activation_pct = max(self.trail_activation_pct, atr_trigger_pct)
                    # Hard take-profit at 10–12%
                    if pnl_pct >= 10:
                        logger.info(
                            f"🎯 Take-profit hit: {symbol} is up {pnl_pct:.2f}% — closing trade."
                        )
                        self.close_trade(symbol, last_price, reason="Take Profit Hit")
                        continue  # skip further checks on this trade

                    # Trailing stop trigger using dynamic gain/ATR confirmation
                    elif pnl_pct >= activation_pct:
                        qty = pos.get("qty", 0)
                        side = pos.get("side", "BUY")
                        if qty > 0:
                            if side == "BUY":
                                unrealized = (last_price - entry_price) * qty
                            else:
                                unrealized = (entry_price - last_price) * qty
                            est_exit_fee = last_price * qty * self.trade_fee_pct
                            total_fees = pos.get("entry_fee", 0) + est_exit_fee
                        else:
                            unrealized = 0
                            total_fees = pos.get("entry_fee", 0)

                        if unrealized <= total_fees:
                            logger.debug(
                                f"📉 PnL ${unrealized:.2f} has not covered fees ${total_fees:.2f} for {symbol}"
                            )
                            continue

                        if side == "BUY":
                            current_sl = pos.get("stop_loss", 0)
                            if current_sl < entry_price:
                                pos["stop_loss"] = entry_price
                                logger.info(
                                    f"🛡️ Fees covered for {symbol}; moved stop loss to entry {self.fmt_price(entry_price)}"
                                )
                                self.save_state()
                        else:
                            current_sl = pos.get("stop_loss", 0)
                            if current_sl > entry_price:
                                pos["stop_loss"] = entry_price
                                logger.info(
                                    f"🛡️ Fees covered for {symbol}; moved stop loss to entry {self.fmt_price(entry_price)}"
                                )
                                self.save_state()

                        threshold = self.trail_profit_fee_ratio * total_fees
                        if total_fees > 0 and unrealized < threshold:
                            logger.debug(
                                f"📉 PnL ${unrealized:.2f} below trailing threshold ${threshold:.2f} for {symbol}"
                            )
                            continue

                        if not pos.get("trail_triggered"):
                            offset = self._compute_trail_offset(pos, last_price)
                            if offset is None:
                                continue
                            pos["trail_triggered"] = True
                            if side == "BUY":
                                pos["trail_price"] = last_price - offset
                            else:
                                pos["trail_price"] = last_price + offset
                            logger.info(
                                f"📉 Trailing stop activated for {symbol} at {self.fmt_price(last_price)} (PnL ${unrealized:.2f} vs fees ${total_fees:.2f})"
                            )
                        else:
                            hit = (
                                last_price < pos.get("trail_price", 0)
                                if side == "BUY"
                                else last_price > pos.get("trail_price", 0)
                            )
                            if hit:
                                logger.info(f"🔻 Trailing stop hit for {symbol} — closing trade.")
                                self.close_trade(symbol, last_price, reason="Trailing Stop")
                                continue
                            offset = self._compute_trail_offset(pos, last_price)
                            if offset is None:
                                continue
                            if side == "BUY":
                                new_trail = last_price - offset
                                if new_trail > pos["trail_price"]:
                                    logger.info(
                                        f"🔼 Updating trail stop for {symbol}: {pos['trail_price']:.4f} → {new_trail:.4f}"
                                    )
                                    pos["trail_price"] = new_trail
                            else:
                                new_trail = last_price + offset
                                if new_trail < pos["trail_price"]:
                                    logger.info(
                                        f"🔽 Updating trail stop for {symbol}: {pos['trail_price']:.4f} → {new_trail:.4f}"
                                    )
                                    pos["trail_price"] = new_trail

                self.manage(symbol, last_price)

            self.summary()
            self.save_state()

        if single_run:
            check_once()
            return

        while self.positions:
            check_once()
            logger.info(f"⏳ Sleeping {check_interval} seconds before next check...\n")
            time.sleep(check_interval)

        logger.info("✅ No more open trades. Exiting monitoring.")

    def manage(self, symbol, current_price):
        if not self.has_position(symbol):
            return

        pos = self.positions[symbol]
        side = pos.get("side", "BUY")
        entry_price = pos["entry_price"]
        highest_price = pos["highest_price"]

        if side == "BUY":
            if current_price > highest_price:
                pos["highest_price"] = current_price
        else:
            if current_price < highest_price:
                pos["highest_price"] = current_price

        now = time.time()
        price_change = abs(current_price - entry_price) / entry_price
        threshold, duration = self._compute_stagnation_params(pos, current_price)
        if price_change >= threshold:
            pos["last_movement_time"] = now

        # Respect minimum holding period before evaluating exits
        elapsed = now - pos.get("entry_time", 0)
        if elapsed < self.min_hold_time:
            logger.debug(
                f"⏱️ Holding period active for {symbol} ({elapsed:.0f}s < {self.min_hold_time}s)"
            )
            return

        if price_change < threshold:
            stagnant_for = now - pos.get("last_movement_time", pos.get("entry_time", now))
            if stagnant_for >= duration:
                logger.info(
                    f"🔕 Price stagnation exit for {symbol}: below {threshold * 100:.2f}% for {stagnant_for:.0f}s"
                )
                self.close_trade(symbol, current_price, reason="Stagnant Price")
                return

        trail_stop = None
        atr = pos.get("atr")
        atr_mult_sl = pos.get("atr_mult_sl_pos", self.atr_mult_sl)
        trail_pct = pos.get("trail_pct", self.trail_pct)
        if atr and atr > 0:
            if side == "BUY" and pos["highest_price"] > entry_price:
                trail_stop = pos["highest_price"] - atr * atr_mult_sl
            elif side == "SELL" and pos["highest_price"] < entry_price:
                trail_stop = pos["highest_price"] + atr * atr_mult_sl
        else:
            if side == "BUY" and pos["highest_price"] > entry_price:
                trail_stop = pos["highest_price"] * (1 - trail_pct)
            elif side == "SELL" and pos["highest_price"] < entry_price:
                trail_stop = pos["highest_price"] * (1 + trail_pct)

        atr_val = pos.get("atr")
        if atr_val and atr_val > 0:
            sl_buffer = atr_val * self.sl_buffer_atr_mult
        else:
            prices = pos.get("recent_prices", [])
            sl_buffer = 0.0
            if len(prices) >= 2:
                sl_buffer = float(np.std(prices)) * self.sl_buffer_atr_mult

        entry_price = pos.get("entry_price")
        if entry_price is not None:
            if side == "BUY" and pos["stop_loss"] >= entry_price:
                sl_buffer *= self.breakeven_buffer_mult
            elif side == "SELL" and pos["stop_loss"] <= entry_price:
                sl_buffer *= self.breakeven_buffer_mult

        if side == "BUY":
            if current_price < pos["stop_loss"] - sl_buffer:
                logger.warning(
                    f"⚠️ STOP-LOSS hit for {symbol} at price {current_price:.2f} (SL was {self.fmt_price(pos['stop_loss'])})"
                )
                self.close_trade(symbol, current_price, reason="Stop-Loss")
                return
        else:
            if current_price > pos["stop_loss"] + sl_buffer:
                logger.warning(
                    f"⚠️ STOP-LOSS hit for {symbol} at price {current_price:.2f} (SL was {self.fmt_price(pos['stop_loss'])})"
                )
                self.close_trade(symbol, current_price, reason="Stop-Loss")
                return

        tp_price = pos.get("take_profit")
        if tp_price is not None:
            if side == "BUY" and current_price >= tp_price:
                logger.info(f"🎯 TAKE-PROFIT hit for {symbol} at price {current_price:.2f}")
                if self.scale_out_pct < 1.0 and pos.get("tp_index", 0) == 0:
                    self.scale_out_trade(symbol, current_price, self.scale_out_pct)
                else:
                    self.close_trade(symbol, current_price, reason="Take-Profit")
                return
            elif side == "SELL" and current_price <= tp_price:
                logger.info(f"🎯 TAKE-PROFIT hit for {symbol} at price {current_price:.2f}")
                if self.scale_out_pct < 1.0 and pos.get("tp_index", 0) == 0:
                    self.scale_out_trade(symbol, current_price, self.scale_out_pct)
                else:
                    self.close_trade(symbol, current_price, reason="Take-Profit")
                return

        if trail_stop:
            if side == "BUY" and current_price <= trail_stop:
                logger.info(
                    f"🏃 TRAILING STOP hit for {symbol} at {self.fmt_price(current_price)} (highest was {self.fmt_price(pos['highest_price'])})"
                )
                self.close_trade(symbol, current_price, reason="Trailing Stop")
            elif side == "SELL" and current_price >= trail_stop:
                logger.info(
                    f"🏃 TRAILING STOP hit for {symbol} at {self.fmt_price(current_price)} (lowest was {self.fmt_price(pos['highest_price'])})"
                )
                self.close_trade(symbol, current_price, reason="Trailing Stop")

    def summary(self):
        from collections import Counter, defaultdict

        open_trades = len(self.positions)
        total_pnl = sum(t["pnl"] for t in self.trade_history)
        logger.info("\n📊 ACCOUNT SUMMARY")
        logger.info(f"💰 Current Balance: ${self.balance:.2f}")
        logger.info(f"📈 Open Trades: {open_trades}")
        logger.info(
            f"📉 Drawdown: {self.drawdown_pct*100:.2f}% | Daily Loss: {self.daily_loss_pct*100:.2f}%"
        )
        logger.info(
            f"✅ Closed Trades: {len(self.trade_history)} | Total PnL: ${total_pnl:.2f} | Fees Paid: ${self.total_fees:.2f}"
        )

        # ➕ Average duration and PnL
        durations = [t["duration"] for t in self.trade_history if "duration" in t]
        if durations:
            avg_dur = sum(durations) / len(durations)
            logger.info(
                f"⏱️ Avg Trade Duration: {avg_dur/60:.1f} min ({avg_dur/3600:.2f} hrs)"
            )

        if self.trade_history:
            avg_pnl = total_pnl / len(self.trade_history)
            wins = [t for t in self.trade_history if t["pnl"] > 0]
            win_rate = len(wins) / len(self.trade_history) * 100
            logger.info(f"📈 Win Rate: {win_rate:.1f}% | Avg PnL: ${avg_pnl:.2f}")

        # ➕ Label-level performance breakdown
        label_stats = defaultdict(list)
        for t in self.trade_history:
            if t.get("label") is not None:
                label_stats[t["label"]].append(t["pnl"])

        for label, pnl_list in label_stats.items():
            avg = sum(pnl_list) / len(pnl_list)
            logger.info(f"🔢 Label {label}: {len(pnl_list)} trades")

        # 📈 Group performance by symbol & duration bucket
        group_stats = defaultdict(lambda: {"pnl": 0, "wins": 0, "count": 0, "fees": 0})

        def bucket(seconds):
            if seconds < 60:
                return "<1m"
            elif seconds < 5 * 60:
                return "1-5m"
            elif seconds < 30 * 60:
                return "5-30m"
            elif seconds < 2 * 3600:
                return "30m-2h"
            else:
                return ">2h"

        for t in self.trade_history:
            symbol = t.get("symbol", "?")
            dur = t.get("duration", 0)
            b = bucket(dur)
            pnl = t.get("pnl", 0)
            fees = t.get("entry_fee", 0) + t.get("exit_fee", 0)
            g = group_stats[(symbol, b)]
            g["pnl"] += pnl
            g["fees"] += fees
            g["count"] += 1
            if pnl > 0:
                g["wins"] += 1

        rows = []
        if group_stats:
            logger.info("\n📊 Performance by Symbol & Duration:")
            for (sym, b), s in group_stats.items():
                win_rate = s["wins"] / s["count"] * 100 if s["count"] else 0
                avg_pnl = s["pnl"] / s["count"] if s["count"] else 0
                fee_ratio = s["fees"] / abs(s["pnl"]) if s["pnl"] else 0
                logger.info(
                    f" - {sym} [{b}]: {s['count']} trades | Win {win_rate:.1f}% | Avg PnL ${avg_pnl:.2f} | Fee/PnL {fee_ratio:.2f}"
                )
                rows.append({
                    "symbol": sym,
                    "duration_bucket": b,
                    "trade_count": s["count"],
                    "win_rate": round(win_rate, 2),
                    "avg_pnl": round(avg_pnl, 2),
                    "fee_ratio": round(fee_ratio, 4)
                })

            # Save analytics to CSV
            import csv, os
            os.makedirs("analytics", exist_ok=True)
            csv_path = os.path.join("analytics", "trade_stats.csv")
            with open(csv_path, "w", newline="") as f:
                writer = csv.DictWriter(f, fieldnames=["symbol", "duration_bucket", "trade_count", "win_rate", "avg_pnl", "fee_ratio"])
                writer.writeheader()
                writer.writerows(rows)
            logger.info(f"📁 Trade analytics saved to {csv_path}")

        # 🔁 Recent trades overview
        if self.trade_history:
            logger.info("\n📌 Recent Trades:")
            for t in self.trade_history[-5:]:
                fees = t.get("entry_fee", 0) + t.get("exit_fee", 0)
                dur = t.get("duration", 0)
                rotation_note = f" | Rotated at ${t['rotation_exit_price']:.2f}" if "rotation_exit_price" in t else ""
                logger.info(
                    f" - {t['symbol']} | Entry ${t['entry_price']:.6f} → Exit ${t['exit_price']:.6f} | "
                    f"PnL ${t['pnl']:.2f} (Fees ${fees:.2f}, {t['reason']}) | Dur {dur/60:.1f} min{rotation_note}"
                )

        # 📊 Label frequency summary
        label_counts = Counter(t.get("label") for t in self.trade_history if t.get("label") is not None)
        logger.info(
            f"📊 Prediction label breakdown (closed trades): {dict(label_counts)}"
        )


    def save_state(self):
        MAX_HISTORY = 500
        if len(self.trade_history) > MAX_HISTORY:
            self.trade_history = self.trade_history[-MAX_HISTORY:]


        state = {
            "balance": self.balance,
            "positions": self.positions,
            "trade_history": self.trade_history,
            "closed_pnl_history": self.closed_pnl_history,
            "total_fees": self.total_fees,
            "trade_fee_pct": self.trade_fee_pct,
            "peak_equity": self.peak_equity,
            "drawdown_pct": self.drawdown_pct,
            "current_day": self.current_day,
            "daily_start_balance": self.daily_start_balance,
            "daily_loss_pct": self.daily_loss_pct,
            "last_trade_time": self.last_trade_time,
            "last_trade_side": self.last_trade_side,
            "last_trade_confidence": self.last_trade_confidence,
            "trail_pct": self.trail_pct,
            "trail_atr_mult": self.trail_atr_mult,
            "symbol_pnl": self.symbol_pnl,
        }
        state = convert_numpy_types(state)
        with open(self.STATE_FILE, "w") as f:
            json.dump(state, f, indent=2)
        logger.info("💾 TradeManager state saved.")

    def load_state(self):
        if os.path.exists(self.STATE_FILE):
            with open(self.STATE_FILE, "r") as f:
                state = json.load(f)

            self.balance = state.get("balance", self.starting_balance)
            self.positions = state.get("positions", {})
            self.trade_history = state.get("trade_history", [])
            self.closed_pnl_history = state.get("closed_pnl_history", [])
            self.total_fees = state.get("total_fees", 0.0)
            self.trade_fee_pct = state.get("trade_fee_pct", self.trade_fee_pct)
            self.peak_equity = state.get("peak_equity", self.balance)
            self.drawdown_pct = state.get("drawdown_pct", 0.0)
            self.current_day = state.get("current_day", time.strftime("%Y-%m-%d"))
            self.daily_start_balance = state.get("daily_start_balance", self.balance)
            self.daily_loss_pct = state.get("daily_loss_pct", 0.0)
            self.last_trade_time = state.get("last_trade_time", 0.0)
            self.last_trade_side = state.get("last_trade_side")
            self.last_trade_confidence = state.get("last_trade_confidence")
            self.trail_pct = state.get("trail_pct", self.trail_pct)
            self.trail_atr_mult = state.get("trail_atr_mult", self.trail_atr_mult)
            self.symbol_pnl = state.get("symbol_pnl", {})
            logger.info("📂 TradeManager state loaded.")

            for sym, pos in self.positions.items():
                cid = pos.get("coin_id")
                if not cid or cid.upper() == sym.upper():
                    self.positions[sym]["coin_id"] = sym.lower()

            # WebSocket subscription removed; no live feed setup needed
            self._update_equity_metrics()
        else:
            logger.info("ℹ️ No saved state found, starting fresh.")
<|MERGE_RESOLUTION|>--- conflicted
+++ resolved
@@ -104,13 +104,11 @@
                  adaptive_stagnation=ADAPTIVE_STAGNATION,
                  stagnation_vol_mult=STAGNATION_VOL_MULT,
                  include_unrealized_pnl=INCLUDE_UNREALIZED_PNL,
-<<<<<<< HEAD
                  scale_out_pct=1.0,
                  tp_tier_multipliers=(1.0, 2.0),
                  trail_wider_mult=2.0):
-=======
                  symbol_pnl_threshold=SYMBOL_PNL_THRESHOLD):
->>>>>>> 19b15402
+
 
         self.starting_balance = starting_balance
         self.balance = starting_balance
@@ -137,13 +135,12 @@
         self.stagnation_duration_sec = stagnation_duration_sec
         self.adaptive_stagnation = adaptive_stagnation
         self.stagnation_vol_mult = stagnation_vol_mult
-<<<<<<< HEAD
+
         self.scale_out_pct = scale_out_pct
         self.tp_tier_multipliers = tp_tier_multipliers
         self.trail_wider_mult = trail_wider_mult
-=======
         self.symbol_pnl_threshold = symbol_pnl_threshold
->>>>>>> 19b15402
+
 
         # Holding period and reversal requirements
         # Add a small buffer to the minimum hold time to better absorb
