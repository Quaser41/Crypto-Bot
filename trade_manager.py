--- conflicted
+++ resolved
@@ -41,13 +41,11 @@
     TRAIL_VOL_MULT,
     ADAPTIVE_STAGNATION,
     STAGNATION_VOL_MULT,
-<<<<<<< HEAD
 
     ROTATION_SAFETY_MARGIN,
 
-=======
     SYMBOL_PNL_THRESHOLD,
->>>>>>> 3e04f487
+
 )
 
 from utils.logging import get_logger
