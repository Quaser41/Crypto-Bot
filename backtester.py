import argparse
import time
import numpy as np
import pandas as pd

from utils.logging import get_logger

logger = get_logger(__name__)

from data_fetcher import fetch_ohlcv_smart
from feature_engineer import add_indicators, momentum_signal
from model_predictor import predict_signal
from utils.prediction_class import PredictionClass
from threshold_utils import get_dynamic_threshold
from config import (
    MOMENTUM_TIER_THRESHOLD,
    SLIPPAGE_PCT,
    FEE_PCT,
    EXECUTION_DELAY_BARS,
    EXECUTION_PRICE_WEIGHT,
)

# === Constants mirrored from main.py ===
# Lower base confidence threshold slightly to allow more trades during backtests
CONFIDENCE_THRESHOLD = 0.55
FALLBACK_RSI_THRESHOLD = 55
FALLBACK_RETURN_3D_THRESHOLD = 0.03
FLAT_1D_THRESHOLD = 0.001
FLAT_3D_THRESHOLD = 0.003
TIER_RANKS = {"Tier 1": 1, "Tier 2": 2, "Tier 3": 3, "Tier 4": 4}


def add_atr(df: pd.DataFrame, period: int = 14) -> pd.DataFrame:
    """Compute Average True Range (ATR) and add it as a column."""
    required = {"High", "Low", "Close"}
    if not required.issubset(df.columns):
        return df
    high, low, close = df["High"], df["Low"], df["Close"]
    prev_close = close.shift(1)
    tr = pd.concat([
        high - low,
        (high - prev_close).abs(),
        (low - prev_close).abs(),
    ], axis=1).max(axis=1)
    df["ATR"] = tr.rolling(window=period, min_periods=period).mean()
    return df


def generate_signal(window: pd.DataFrame):
    vol_7d = window["Volatility_7d"].iloc[-1]
    if vol_7d < 1e-4:
        return "HOLD", 0.0, None

    threshold = get_dynamic_threshold(vol_7d, base=CONFIDENCE_THRESHOLD)
    momentum_tier = window["Momentum_Tier"].iloc[-1]
    if TIER_RANKS.get(momentum_tier, 4) > MOMENTUM_TIER_THRESHOLD:
        return "HOLD", 0.0, None

    try:
        signal, confidence, label = predict_signal(window, threshold)
    except Exception:
        return momentum_signal(window), 0.0, None

    if label == PredictionClass.SMALL_LOSS.value and confidence < 0.85:
        signal = "HOLD"
    elif label in [PredictionClass.SMALL_GAIN.value, PredictionClass.BIG_GAIN.value] and confidence >= 0.90:
        signal = "BUY"
    elif signal == "HOLD" or confidence < threshold:
        if (
            abs(window["Return_1d"].iloc[-1]) < FLAT_1D_THRESHOLD
            and abs(window["Return_3d"].iloc[-1]) < FLAT_3D_THRESHOLD
        ):
            signal = "HOLD"
        else:
            signal = momentum_signal(window)
            if not (
                signal == "BUY"
                and window["Return_3d"].iloc[-1] > FALLBACK_RETURN_3D_THRESHOLD
                and window["RSI"].iloc[-1] > FALLBACK_RSI_THRESHOLD
            ):
                signal = "HOLD"
    return signal, confidence, label


MIN_DURATION_YEARS = 0.1  # ~36 days
MIN_PERIODS_PER_YEAR = 50


def compute_metrics(returns: pd.Series, equity_curve: pd.Series, timestamps: pd.Series):
    total_return = equity_curve.iloc[-1]
    duration_years = (timestamps.iloc[-1] - timestamps.iloc[0]).total_seconds() / (365 * 24 * 3600)
    if duration_years >= MIN_DURATION_YEARS:
        cagr = total_return ** (1 / duration_years) - 1
    else:
        cagr = np.nan

    running_max = equity_curve.cummax()
    drawdown = (equity_curve / running_max) - 1
    max_drawdown = drawdown.min()

    period_seconds = np.median(np.diff(timestamps.values).astype('timedelta64[s]').astype(float))
    periods_per_year = (365 * 24 * 3600) / period_seconds if period_seconds else np.nan
    if returns.std() > 0 and not np.isnan(periods_per_year) and periods_per_year >= MIN_PERIODS_PER_YEAR:
        sharpe = returns.mean() / returns.std() * np.sqrt(periods_per_year)
    else:
        sharpe = np.nan

    return {
        "CAGR": cagr,
        "Max Drawdown": max_drawdown,
        "Sharpe": sharpe,
        "Total Return": total_return - 1,
    }


<<<<<<< HEAD
def backtest_symbol(
    symbol: str,
    days: int = 90,
    slippage_pct: float = SLIPPAGE_PCT,
    fee_pct: float = FEE_PCT,
    execution_delay_bars: int = EXECUTION_DELAY_BARS,
    execution_price_weight: float = EXECUTION_PRICE_WEIGHT,
):
=======

def backtest_symbol(symbol: str, days: int = 90, *, slippage_pct: float, fee_pct: float):
>>>>>>> 3e7f43e0
    """Backtest a single symbol using historical OHLCV data.

    Parameters
    ----------
    symbol: str
        Ticker to backtest.
    days: int
        Number of days of history to fetch.
    slippage_pct: float
        Percentage slippage deducted on each trade. A warning is logged if
        this value is set to zero.
    fee_pct: float
<<<<<<< HEAD
        Trading fee percentage applied when positions are opened or closed.
    execution_delay_bars: int
        Number of bars to delay order execution after a signal. The trade
        will be executed on the delayed bar's open price.
    execution_price_weight: float
        Weight applied to the delayed bar's open price when executing trades.
        ``1.0`` uses the open price, ``0.0`` uses the close price, and values in
        between use a weighted average.
=======
        Trading fee percentage applied when positions are opened or closed. A
        warning is logged if this value is zero.
>>>>>>> 3e7f43e0
    """
    if slippage_pct == 0:
        logger.warning("Slippage percentage is 0; results may be overly optimistic.")
    if fee_pct == 0:
        logger.warning("Fee percentage is 0; results may be overly optimistic.")
    start = time.time()
    df = fetch_ohlcv_smart(symbol, days=days, limit=200)
    fetch_seconds = df.attrs.get("fetch_seconds", time.time() - start)
    logger.info("⏱️ Fetched %s in %.2f seconds", symbol, fetch_seconds)
    if df.empty:
        logger.error("❌ No data for %s", symbol)
        return None
    df = add_indicators(df)
    df = add_atr(df)
    df = df.dropna(subset=[
        "RSI", "MACD", "Signal", "Hist", "SMA_20", "SMA_50",
        "Return_1d", "Volatility_7d"
    ])
    if df.empty:
        logger.warning("⚠️ Indicator calculation dropped all rows for %s", symbol)
        return None

def _simulate_trades(df: pd.DataFrame, slippage_pct: float, fee_pct: float) -> dict:
    """Simulate trades on a prepared dataframe and return performance metrics.

    This helper contains the core backtesting loop so it can be reused by
    :func:`backtest_symbol` and stress testing utilities.


    position = 0
    equity = 1.0
    fees_paid = 0.0
    equity_curve = []
    returns = []
    timestamps = df["Timestamp"].iloc[1:].reset_index(drop=True)

    pending_orders: dict[int, str] = {}

    for i in range(1, len(df)):
        price_open = df["Open"].iloc[i]
        price_close = df["Close"].iloc[i]
        prev_close = df["Close"].iloc[i - 1]

        period_return = 0.0

        # Return from previous close to current open if holding a position
        if position == 1:
            period_return += price_open / prev_close - 1

        # Execute any pending order at this bar's open
        if i in pending_orders:
            order = pending_orders.pop(i)
            exec_price = (
                execution_price_weight * price_open
                + (1 - execution_price_weight) * price_close
            )
            if order == "BUY" and position == 0:
                period_return -= slippage_pct + fee_pct
                fees_paid += equity * fee_pct
                position = 1
                period_return += price_close / exec_price - 1
            elif order == "SELL" and position == 1:
                period_return += exec_price / price_open - 1
                period_return -= slippage_pct + fee_pct
                fees_paid += equity * fee_pct
                position = 0
        else:
            if position == 1:
                period_return += price_close / price_open - 1

        equity *= (1 + period_return)
        equity_curve.append(equity)
        returns.append(period_return)

        # Generate signal at end of bar i and schedule execution
        window = df.iloc[: i + 1]
        signal, _, _ = generate_signal(window)
        exec_index = i + 1 + execution_delay_bars
        if exec_index < len(df):
            if signal == "BUY" and position == 0:
                pending_orders[exec_index] = "BUY"
            elif signal == "SELL" and position == 1:
                pending_orders[exec_index] = "SELL"

    returns = pd.Series(returns)
    equity_curve = pd.Series(equity_curve, index=timestamps)
    metrics = compute_metrics(returns, equity_curve, timestamps)
    metrics["Fees Paid"] = fees_paid
    return metrics


def backtest_symbol(symbol: str, days: int = 90, slippage_pct: float = SLIPPAGE_PCT, fee_pct: float = FEE_PCT):
    """Backtest a single symbol using historical OHLCV data.

    Parameters
    ----------
    symbol: str
        Ticker to backtest.
    days: int
        Number of days of history to fetch.
    slippage_pct: float
        Percentage slippage deducted on each trade.
    fee_pct: float
        Trading fee percentage applied when positions are opened or closed.
    """
    start = time.time()
    df = fetch_ohlcv_smart(symbol, days=days, limit=200)
    fetch_seconds = df.attrs.get("fetch_seconds", time.time() - start)
    logger.info("⏱️ Fetched %s in %.2f seconds", symbol, fetch_seconds)
    if df.empty:
        logger.error("❌ No data for %s", symbol)
        return None
    df = add_indicators(df)
    df = add_atr(df)
    df = df.dropna(subset=[
        "RSI", "MACD", "Signal", "Hist", "SMA_20", "SMA_50",
        "Return_1d", "Volatility_7d"
    ])
    if df.empty:
        logger.warning("⚠️ Indicator calculation dropped all rows for %s", symbol)
        return None
    return _simulate_trades(df, slippage_pct, fee_pct)


def run_stress_tests(symbol: str, windows: list, param_grid: list[dict]) -> pd.DataFrame:
    """Run backtests across multiple historical windows and parameter sets.

    Parameters
    ----------
    symbol: str
        Ticker to backtest.
    windows: list of dict
        Each dict should contain ``start`` (datetime-like) and ``days`` keys
        defining the historical slice to test.
    param_grid: list of dict
        Each dict specifies variations of parameters such as ``slippage_pct``
        and ``fee_pct``.

    Returns
    -------
    pandas.DataFrame
        Aggregated metrics for each window and parameter combination.
    """

    results = []
    for win in windows:
        start = pd.to_datetime(win["start"])
        duration = int(win.get("days", win.get("duration", 0)))
        end = start + pd.Timedelta(days=duration)

        df = fetch_ohlcv_smart(symbol, days=duration, limit=200)
        if df.empty:
            logger.warning("⚠️ No data for %s in stress window %s", symbol, win)
            continue

        df = df[(df["Timestamp"] >= start) & (df["Timestamp"] < end)]
        if df.empty:
            logger.warning("⚠️ No data after slicing for %s in window %s", symbol, win)
            continue

        df = add_indicators(df)
        df = add_atr(df)
        df = df.dropna(subset=[
            "RSI", "MACD", "Signal", "Hist", "SMA_20", "SMA_50",
            "Return_1d", "Volatility_7d",
        ])
        if df.empty:
            logger.warning("⚠️ Indicator calculation dropped all rows for %s in window %s", symbol, win)
            continue

        for params in param_grid:
            slippage = params.get("slippage_pct", SLIPPAGE_PCT)
            fee = params.get("fee_pct", FEE_PCT)
            metrics = _simulate_trades(df.copy(), slippage, fee)
            metrics.update({
                "start": start,
                "duration": duration,
                "slippage_pct": slippage,
                "fee_pct": fee,
            })
            results.append(metrics)

    if results:
        return pd.DataFrame(results)
    return pd.DataFrame()


def main():
    parser = argparse.ArgumentParser(description="Backtest breakout strategy")
    parser.add_argument("--symbols", required=True, help="Comma-separated list e.g. BTC,ETH")
    parser.add_argument("--days", type=int, default=90, help="Days of history to fetch")
    parser.add_argument("--slippage", type=float, default=SLIPPAGE_PCT, help="Slippage percentage per trade")
    parser.add_argument("--fee", type=float, default=FEE_PCT, help="Trading fee percentage per trade")
    parser.add_argument(
        "--delay",
        type=int,
        default=EXECUTION_DELAY_BARS,
        help="Execution delay in bars before orders are filled",
    )
    parser.add_argument(
        "--delay-weight",
        type=float,
        default=EXECUTION_PRICE_WEIGHT,
        help="Weight for delayed bar's open price when executing orders",
    )
    args = parser.parse_args()

    symbols = [s.strip().upper() for s in args.symbols.split(",") if s.strip()]
    for sym in symbols:
        logger.info("\n=== Backtesting %s ===", sym)
        stats = backtest_symbol(
            sym,
            days=args.days,
            slippage_pct=args.slippage,
            fee_pct=args.fee,
            execution_delay_bars=args.delay,
            execution_price_weight=args.delay_weight,
        )
        if stats:
            for k, v in stats.items():
                logger.info("%s: %.2f%s", k, v * 100 if k != "Sharpe" else v, "%" if k != "Sharpe" else "")


if __name__ == "__main__":
    main()<|MERGE_RESOLUTION|>--- conflicted
+++ resolved
@@ -113,7 +113,7 @@
     }
 
 
-<<<<<<< HEAD
+
 def backtest_symbol(
     symbol: str,
     days: int = 90,
@@ -122,10 +122,7 @@
     execution_delay_bars: int = EXECUTION_DELAY_BARS,
     execution_price_weight: float = EXECUTION_PRICE_WEIGHT,
 ):
-=======
-
-def backtest_symbol(symbol: str, days: int = 90, *, slippage_pct: float, fee_pct: float):
->>>>>>> 3e7f43e0
+
     """Backtest a single symbol using historical OHLCV data.
 
     Parameters
@@ -138,7 +135,7 @@
         Percentage slippage deducted on each trade. A warning is logged if
         this value is set to zero.
     fee_pct: float
-<<<<<<< HEAD
+
         Trading fee percentage applied when positions are opened or closed.
     execution_delay_bars: int
         Number of bars to delay order execution after a signal. The trade
@@ -147,10 +144,7 @@
         Weight applied to the delayed bar's open price when executing trades.
         ``1.0`` uses the open price, ``0.0`` uses the close price, and values in
         between use a weighted average.
-=======
-        Trading fee percentage applied when positions are opened or closed. A
-        warning is logged if this value is zero.
->>>>>>> 3e7f43e0
+
     """
     if slippage_pct == 0:
         logger.warning("Slippage percentage is 0; results may be overly optimistic.")
