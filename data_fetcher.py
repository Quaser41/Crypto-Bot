--- conflicted
+++ resolved
@@ -175,7 +175,11 @@
         try:
             r = requests.get(url, params=params, timeout=timeout)
 
-<<<<<<< HEAD
+
+            if r.status_code == 404:
+                logger.error(f"❌ 404 Not Found {url} (attempt {attempt})")
+                return None
+      
             # Special handling for rate limiting
             if r.status_code == 429:
                 if 429 in retry_statuses:
@@ -191,19 +195,7 @@
                     continue
                 logger.error(f"❌ Failed (429) {url} attempt {attempt}")
                 return None
-=======
-            if r.status_code == 404:
-                logger.error(f"❌ 404 Not Found {url} (attempt {attempt})")
-                return None
-
-            if r.status_code == 429 and backoff_on_429:
-                logger.warning(
-                    f"⚠️ Rate limited {url} (attempt {attempt}) → backoff..."
-                )
-                wait_for_slot(backoff=True)
-                time.sleep(2 ** attempt)
-                continue
->>>>>>> 356f3c53
+
 
             if r.status_code in retry_statuses:
                 logger.error(f"❌ Failed ({r.status_code}) {url} attempt {attempt}")
