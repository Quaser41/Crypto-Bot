--- conflicted
+++ resolved
@@ -1,4 +1,3 @@
-<<<<<<< HEAD
 import time 
 import pandas as pd
 import threading
@@ -311,331 +310,4 @@
     except Exception:
         logger.exception("❌ FATAL ERROR")
         input("Press Enter to exit...")
-=======
-import time 
-import pandas as pd
-import threading
-import asyncio
-
-# ✅ Now use refactored fetchers
-from data_fetcher import get_top_gainers, fetch_ohlcv_smart_async, clear_old_cache
-from feature_engineer import add_indicators_async, momentum_signal
-from model_predictor import predict_signal_async
-from trade_manager import TradeManager
-from config import MOMENTUM_TIER_THRESHOLD, ERROR_DELAY, CONFIDENCE_THRESHOLD
-from threshold_utils import get_dynamic_threshold
-
-# ✅ Global thresholds
-# CONFIDENCE_THRESHOLD imported from config
-ROTATE_CONF_THRESHOLD = 0.03        # new trade must have +3% higher confidence to rotate
-STAGNATION_THRESHOLD = 0.01         # <1% price movement = stagnation
-ROTATION_AUDIT_LOG = []  # 📘 In-memory rotation history
-ROTATION_LOG_LIMIT = 10  # How many to keep
-
-# Momentum tier mapping for gating logic
-TIER_RANKS = {"Tier 1": 1, "Tier 2": 2, "Tier 3": 3, "Tier 4": 4}
-
-# ✅ Fallback momentum thresholds
-FALLBACK_RSI_THRESHOLD = 55
-FALLBACK_RETURN_3D_THRESHOLD = 0.03
-FLAT_1D_THRESHOLD = 0.001
-FLAT_3D_THRESHOLD = 0.003
-
-# 🔍 Rotation audit logging (toggleable)
-ENABLE_ROTATION_AUDIT = True
-
-def log_rotation_decision(current, candidate):
-    print("\n🔁 ROTATION DECISION:")
-    print(f" - Current: {current['symbol']} | Conf {current['confidence']:.2f} | Label {current['label']} | Entry ${current['entry_price']:.4f} | Movement {current['movement']:.2%}")
-    print(f" - Candidate: {candidate['symbol']} | Conf {candidate['confidence']:.2f} | Label {candidate['label']} | Price ${candidate['price']:.4f}")
-
-def record_rotation_audit(current, candidate):
-    ROTATION_AUDIT_LOG.append({
-        "timestamp": time.time(),
-        "current": current,
-        "candidate": candidate
-    })
-    if len(ROTATION_AUDIT_LOG) > ROTATION_LOG_LIMIT:
-        ROTATION_AUDIT_LOG.pop(0)
-
-# ✅ TradeManager instance
-tm = TradeManager()
-tm.load_state()
-
-# ✅ Background thread for monitoring existing trades
-def monitor_thread():
-    while True:
-        if tm.positions:
-            tm.monitor_open_trades(single_run=True)
-            time.sleep(60)
-        else:
-            time.sleep(180)
-
-t = threading.Thread(target=monitor_thread, daemon=True)
-t.start()
-
-
-def scan_for_breakouts():
-    if not tm.can_trade():
-        print("🚫 Risk thresholds hit — skipping scan for new trades.")
-        return
-
-    print(f"⚠️ Currently open trades before scanning: {list(tm.positions.keys())}")
-
-    movers = get_top_gainers(limit=15)
-
-    if not movers:
-        print("❌ No valid gainers found on Coinbase — skipping scan.")
-        return
-
-    print("\n🔥 TOP GAINERS:")
-    for cid, sym, name, chg in movers:
-        print(f" - {name} ({sym}) {chg:.2f}%")
-
-    open_symbols = list(tm.positions.keys())
-
-    async def analyze_symbol(coin_id, symbol, name):
-        suppressed = 0
-        fallbacks = 0
-
-        print(f"\n🔎 Analyzing {name} ({symbol})...")
-
-        df = await fetch_ohlcv_smart_async(symbol, coin_id=coin_id, days=10, limit=200)
-
-        if df.empty or len(df) < 60:
-            print(f"⚠️ Not enough OHLCV for {symbol}, skipping.")
-            if ERROR_DELAY:
-                await asyncio.sleep(ERROR_DELAY)
-            return None, suppressed, fallbacks
-
-        df = (await add_indicators_async(df)).dropna(subset=[
-            "RSI", "MACD", "Signal", "Hist", "SMA_20", "SMA_50",
-            "Return_1d", "Volatility_7d"
-        ])
-        if df.empty:
-            print("⚠️ Indicator calc dropped all rows, skipping...")
-            if ERROR_DELAY:
-                await asyncio.sleep(ERROR_DELAY)
-            return None, suppressed, fallbacks
-
-        vol_7d = df["Volatility_7d"].iloc[-1]
-        if vol_7d < 1e-4:
-            print(f"⚠️ Skipping {symbol}: 7d volatility too low ({vol_7d:.6f})")
-            return None, suppressed, fallbacks
-
-        threshold = get_dynamic_threshold(vol_7d, base=CONFIDENCE_THRESHOLD)
-
-        momentum_tier = df["Momentum_Tier"].iloc[-1]
-        momentum_score = df["Momentum_Score"].iloc[-1]
-        if TIER_RANKS.get(momentum_tier, 4) > MOMENTUM_TIER_THRESHOLD:
-            print(f"❌ Skipping {symbol}: weak momentum ({momentum_tier}, score={momentum_score})")
-            return None, suppressed, fallbacks
-
-        try:
-            signal, confidence, label = await predict_signal_async(df, threshold)
-            print(f"🤖 ML Signal: {signal} (conf={confidence:.2f}, label={label})")
-            print(f"🧠 Threshold: {threshold:.2f} (7d vol={vol_7d:.3f})")
-
-            if label == 1 and confidence < 0.85:
-                print(f"🚫 Suppressing weak Class 1 pick: {symbol} (conf={confidence:.2f})")
-                signal = "HOLD"
-                suppressed += 1
-
-            if label in [3, 4] and confidence >= 0.75:
-                print("🔥 High Conviction BUY override active")
-                signal = "BUY"
-
-            if (
-                abs(df["Return_1d"].iloc[-1]) < FLAT_1D_THRESHOLD
-                and abs(df["Return_3d"].iloc[-1]) < FLAT_3D_THRESHOLD
-            ):
-                print(
-                    f"⛔ Skipping {symbol}: too flat for fallback trigger (1d={df['Return_1d'].iloc[-1]:.2%}, 3d={df['Return_3d'].iloc[-1]:.2%})"
-                )
-                return None, suppressed, fallbacks
-
-            if label in [3, 4] and confidence >= 0.90:
-                print(f"🟢 High-conviction BUY override: {symbol} → label={label}, conf={confidence:.2f}")
-                signal = "BUY"
-            elif label == 1 and confidence < 0.85:
-                print(f"🚫 Suppressing weak Class 1 pick: {symbol} (conf={confidence:.2f})")
-                signal = "HOLD"
-                suppressed += 1
-
-            if signal == "HOLD" or confidence < threshold:
-                print(f"⚠️ No ML trigger → Using fallback momentum strategy for {symbol}")
-                signal = momentum_signal(df)
-                print(f"📉 Fallback momentum signal: {signal}")
-                label = 2
-                fallbacks += 1
-
-                if (
-                    signal == "BUY"
-                    and df["Return_3d"].iloc[-1] > FALLBACK_RETURN_3D_THRESHOLD
-                    and df["RSI"].iloc[-1] > FALLBACK_RSI_THRESHOLD
-                ):
-                    print(
-                        f"🔥 Fallback BUY trigger: {symbol} shows 3d return {df['Return_3d'].iloc[-1]:.2%} with RSI {df['RSI'].iloc[-1]:.1f}"
-                    )
-                else:
-                    signal = "HOLD"
-
-        except Exception as e:
-            print(f"❌ Prediction failed: {e}")
-            signal = momentum_signal(df)
-            confidence = 0.0
-            label = 2
-            fallbacks += 1
-
-        last_price = df["Close"].iloc[-1]
-
-        if signal == "BUY" and label in [3, 4] and last_price > 0:
-            if confidence < CONFIDENCE_THRESHOLD:
-                print(
-                    f"❌ Skipping {symbol}: confidence {confidence:.2f} below threshold {CONFIDENCE_THRESHOLD}"
-                )
-                return None, suppressed, fallbacks
-            return (symbol, last_price, confidence, coin_id, signal, label), suppressed, fallbacks
-        else:
-            print(f"❌ Skipping {symbol}: signal={signal}, label={label}, conf={confidence:.2f}")
-            return None, suppressed, fallbacks
-
-    tasks = []
-    for cid, sym, name, _ in movers:
-        if sym in open_symbols:
-            print(f"⏭️ Skipping {sym} (already open trade)")
-            continue
-        tasks.append(analyze_symbol(cid, sym, name))
-
-    results = await asyncio.gather(*tasks)
-
-    candidates = []
-    suppressed = 0
-    fallbacks = 0
-    for res in results:
-        if not res:
-            continue
-        candidate, s, f = res
-        suppressed += s
-        fallbacks += f
-        if candidate:
-            candidates.append(candidate)
-
-    print(f"📉 {suppressed} suppressed | 🔄 {fallbacks} fallback-triggered")
-
-    if not candidates:
-        print("\n❌ No trade candidates found.")
-        print("✅ Scan cycle complete\n" + "="*40)
-        return
-
-    best = max(candidates, key=lambda x: x[2])
-    best_symbol, best_price, best_conf, best_coin_id, _, best_label = best
-    print(f"\n🏆 BEST PICK: {best_symbol} BUY with confidence {best_conf:.2f} (label={best_label})")
-
-    if not tm.positions:
-        tm.open_trade(best_symbol, best_price, coin_id=best_coin_id, confidence=best_conf, label=best_label, side="BUY")
-        tm.save_state()
-        tm.summary()
-        print("✅ Scan cycle complete\n" + "="*40)
-        return
-
-    open_symbol = list(tm.positions.keys())[0]
-    open_pos = tm.positions[open_symbol]
-    open_conf = open_pos.get("confidence", 0.5)
-    entry_price = open_pos["entry_price"]
-
-    df_open = await fetch_ohlcv_smart_async(open_symbol, coin_id=open_pos["coin_id"], days=10)
-    df_open = (await add_indicators_async(df_open)).dropna(subset=[
-        "RSI", "MACD", "Signal", "Hist", "SMA_20", "SMA_50",
-        "Return_1d", "Volatility_7d"
-    ])
-
-    if not df_open.empty:
-        current_price = df_open["Close"].iloc[-1]
-        movement = abs(current_price - entry_price) / entry_price
-        is_stagnant = movement < STAGNATION_THRESHOLD
-
-        if is_stagnant:
-            recent_return = df_open["Return_3d"].iloc[-1]
-            rsi = df_open["RSI"].iloc[-1]
-            macd = df_open["MACD"].iloc[-1]
-            signal_line = df_open["Signal"].iloc[-1]
-            bullish_momentum = recent_return > 0.03 and rsi > 55 and macd > signal_line
-
-            print(f"📉 Stagnation check: return_3d={recent_return:.2%}, RSI={rsi:.1f}, MACD crossover={macd > signal_line}")
-            if bullish_momentum:
-                print("🚫 Blocking rotation: current trade has bullish momentum despite price stagnation.")
-                is_stagnant = False
-    else:
-        current_price = entry_price
-        is_stagnant = True
-        movement = 0.0
-
-    print(f"ℹ️ Open trade: {open_symbol} conf={open_conf:.2f}, stagnant={is_stagnant}")
-
-    if (
-        best_symbol != open_symbol and
-        best_conf > open_conf + ROTATE_CONF_THRESHOLD and
-        is_stagnant
-    ):
-        if ENABLE_ROTATION_AUDIT:
-            log_rotation_decision(
-                current={
-                    "symbol": open_symbol,
-                    "confidence": open_conf,
-                    "label": open_pos.get("label"),
-                    "entry_price": entry_price,
-                    "movement": movement
-                },
-                candidate={
-                    "symbol": best_symbol,
-                    "confidence": best_conf,
-                    "label": best_label,
-                    "price": best_price
-                }
-            )
-
-            record_rotation_audit(
-                current={
-                    "symbol": open_symbol,
-                    "confidence": open_conf,
-                    "label": open_pos.get("label"),
-                    "entry_price": entry_price,
-                    "movement": movement
-                },
-                candidate={
-                    "symbol": best_symbol,
-                    "confidence": best_conf,
-                    "label": best_label,
-                    "price": best_price
-                }
-            )
-
-        print(f"💡 Rotation decision: {open_symbol} current=${current_price:.4f}, new pick={best_symbol} @${best_price:.4f}")
-        print(f"🔄 Rotating {open_symbol} → {best_symbol}")
-        tm.close_trade(open_symbol, current_price, reason="Rotated to better candidate")
-        tm.open_trade(best_symbol, best_price, coin_id=best_coin_id, confidence=best_conf, label=best_label, side="BUY")
-        tm.save_state()
-        tm.summary()
-    else:
-        print(f"✅ Keeping current trade {open_symbol} (conf={open_conf:.2f}) - no better candidate yet.")
-
-    print("✅ Scan cycle complete\n" + "="*40)
-
-
-def main_loop():
-    while True:
-        clear_old_cache(cache_dir="cache", max_age=600)  # Purge cache >10 min old
-        asyncio.run(scan_for_breakouts())
-        time.sleep(210)
-
-if __name__ == "__main__":
-    try:
-        main_loop()
-    except Exception as e:
-        print(f"❌ FATAL ERROR: {e}")
-        import traceback
-        traceback.print_exc()
-        input("Press Enter to exit...")
-
->>>>>>> 77472c74
+
