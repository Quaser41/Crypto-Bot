import os
import sys

import pandas as pd
import pytest

sys.path.append(os.path.dirname(os.path.dirname(__file__)))
import train_real_model


@pytest.fixture(autouse=True)
def _mock_min_history(monkeypatch):
    monkeypatch.setattr(
        train_real_model.data_fetcher,
        "has_min_history",
        lambda *a, **k: (True, 1000),
    )


def _make_df(returns, features_first=None):
    prices = [100, 100, 100]
    for i, r in enumerate(returns):
        prices.append(prices[i] * (1 + r))
    if features_first is None:
        features_first = list(range(len(returns)))
    features = features_first + [1000, 1001, 1002]
    timestamps = pd.date_range(
        "2020-01-01", periods=len(prices), freq="D", tz="UTC"
    )
    df = pd.DataFrame({"Timestamp": timestamps, "Close": prices, "feat": features})
    return df


def test_prepare_training_data_augment(monkeypatch):
    returns = (
        [-0.05] * 10
        + [-0.02] * 10
        + [0.01] * 10
        + [0.02] * 10
        + [0.05] * 30
    )
    df = _make_df(returns)
    monkeypatch.setattr(train_real_model, "fetch_ohlcv_smart", lambda *a, **k: df)
    monkeypatch.setattr(train_real_model, "add_indicators", lambda d, **k: d)
    monkeypatch.setattr(train_real_model, "load_feature_list", lambda: ["feat"])

    X, y = train_real_model.prepare_training_data("SYM", "coin", min_unique_samples=3)
    assert X is not None and y is not None
    counts = y.value_counts().to_dict()
    assert counts[0] == 28
    assert counts[4] == 32


def test_prepare_training_data_widens_quantiles(monkeypatch):
    """Ensure quantile widening populates all classes when needed."""
    returns = [-0.04, -0.03, -0.02, 0.02, 0.03, 0.04] * 10
    df = _make_df(returns)
    monkeypatch.setattr(train_real_model, "fetch_ohlcv_smart", lambda *a, **k: df)
    monkeypatch.setattr(train_real_model, "add_indicators", lambda d, **k: d)
    monkeypatch.setattr(train_real_model, "load_feature_list", lambda: ["feat"])

    X, y = train_real_model.prepare_training_data("SYM", "coin", min_unique_samples=3)
    assert X is not None and y is not None
    counts = y.value_counts().to_dict()
    assert set(counts.keys()) == {0, 1, 2, 3, 4}
    assert all(v > 0 for v in counts.values())


def test_prepare_training_data_drops_on_few_unique(monkeypatch, caplog):
    returns = (
        [-0.05] * 10
        + [-0.02] * 10
        + [0.01] * 10
        + [0.02] * 10
        + [0.05] * 30
    )
    features_first = list(range(70))
    dup_idx = [0, 1, 2, 3, 4, 5, 6, 7, 8, 9, 12, 15, 16, 17]
    dup_vals = [0, 1, 2, 3, 0, 1, 2, 3, 0, 1, 0, 1, 2, 3]
    for i, v in zip(dup_idx, dup_vals):
        features_first[i] = v
    df = _make_df(returns, features_first)
    monkeypatch.setattr(train_real_model, "fetch_ohlcv_smart", lambda *a, **k: df)
    monkeypatch.setattr(train_real_model, "add_indicators", lambda d, **k: d)
    monkeypatch.setattr(train_real_model, "load_feature_list", lambda: ["feat"])

    with caplog.at_level("WARNING", logger=train_real_model.logger.name):
        X, y = train_real_model.prepare_training_data("SYM", "coin", min_unique_samples=6)
    assert X is None and y is None
    assert any("unique rows" in r.getMessage() for r in caplog.records)


def test_prepare_training_data_passes_when_threshold_lowered(monkeypatch):
    returns = (
        [-0.05] * 10
        + [-0.02] * 10
        + [0.01] * 10
        + [0.02] * 10
        + [0.05] * 30
    )
    features_first = list(range(70))
    dup_idx = [0, 1, 2, 3, 4, 5, 6, 7, 8, 9, 12, 15, 16, 17]
    dup_vals = [0, 1, 2, 3, 0, 1, 2, 3, 0, 1, 0, 1, 2, 3]
    for i, v in zip(dup_idx, dup_vals):
        features_first[i] = v
    df = _make_df(returns, features_first)
    monkeypatch.setattr(train_real_model, "fetch_ohlcv_smart", lambda *a, **k: df)
    monkeypatch.setattr(train_real_model, "add_indicators", lambda d, **k: d)
    monkeypatch.setattr(train_real_model, "load_feature_list", lambda: ["feat"])

    X, y = train_real_model.prepare_training_data("SYM", "coin", min_unique_samples=3)
    assert X is not None and y is not None


def test_prepare_training_data_drops_when_insufficient_rows(monkeypatch, caplog):
    returns = (
        [-0.05] * 10
        + [-0.02] * 10
        + [0.01] * 10
        + [0.02] * 10
    )
    df = _make_df(returns)

    def fake_fetch(*a, **k):
        return df

    monkeypatch.setattr(train_real_model, "fetch_ohlcv_smart", fake_fetch)

    called = {"add": False}

    def fake_add(d, **k):
        called["add"] = True
        return pd.DataFrame()

    monkeypatch.setattr(train_real_model, "add_indicators", fake_add)
    monkeypatch.setattr(train_real_model, "load_feature_list", lambda: ["feat"])

    with caplog.at_level("WARNING", logger=train_real_model.logger.name):
        X, y = train_real_model.prepare_training_data("SYM", "coin", min_unique_samples=3)

    assert X is None and y is None
    assert called["add"]
    assert any("dropping symbol" in r.getMessage().lower() for r in caplog.records)


def test_prepare_training_data_short_history_kept(monkeypatch):
    returns = (
        [-0.05] * 10
        + [-0.02] * 10
        + [0.01] * 10
        + [0.02] * 10
        + [0.05] * 40
    )
    raw_df = _make_df(returns)

    monkeypatch.setattr(train_real_model, "fetch_ohlcv_smart", lambda *a, **k: raw_df)

    def fake_add(d, min_rows, **k):
        assert min_rows == int(min(60, len(d) * 0.6))
        return d.head(50)

    monkeypatch.setattr(train_real_model, "add_indicators", fake_add)
    monkeypatch.setattr(train_real_model, "load_feature_list", lambda: ["feat"])

    X, y = train_real_model.prepare_training_data("SYM", "coin", min_unique_samples=3)
    assert X is not None and y is not None


def test_prepare_training_data_skips_insufficient_4h(monkeypatch, caplog):
    returns = [0.01] * 10  # produces 13 rows < 26 required for 4h aggregates
    df = _make_df(returns)

    monkeypatch.setattr(train_real_model, "fetch_ohlcv_smart", lambda *a, **k: df)

    called = {"add": False}

    def fake_add(d, **k):
        called["add"] = True
        return d

    monkeypatch.setattr(train_real_model, "add_indicators", fake_add)
    monkeypatch.setattr(train_real_model, "load_feature_list", lambda: ["feat"])

    with caplog.at_level("WARNING", logger=train_real_model.logger.name):
        X, y = train_real_model.prepare_training_data("SYM", "coin")

    assert X is None and y is None
    assert not called["add"]
    assert any("4h" in r.getMessage() for r in caplog.records)


<<<<<<< HEAD
def test_prepare_training_data_horizon(monkeypatch):
    returns = (
        [-0.05] * 10
        + [-0.02] * 10
        + [0.01] * 10
        + [0.02] * 10
        + [0.05] * 30
    )
    df = _make_df(returns)

    monkeypatch.setattr(train_real_model, "fetch_ohlcv_smart", lambda *a, **k: df)
    monkeypatch.setattr(train_real_model, "add_indicators", lambda d, **k: d)
    monkeypatch.setattr(train_real_model, "load_feature_list", lambda: ["feat"])
    monkeypatch.setattr(
        train_real_model.data_fetcher, "has_min_history", lambda *a, **k: (True, 500)
    )

    captured = {}
    orig_compute = train_real_model.compute_return_thresholds

    def fake_compute_return_thresholds(series, quantiles):
        captured["returns"] = series.copy()
        return orig_compute(series, quantiles)

    monkeypatch.setattr(
        train_real_model, "compute_return_thresholds", fake_compute_return_thresholds
    )

    train_real_model.prepare_training_data("SYM", "coin", horizon=5)

    expected = ((df["Close"].shift(-5) - df["Close"]) / df["Close"]).dropna()
    expected = expected[expected.abs() > 0.005]

    pd.testing.assert_series_equal(
        captured["returns"].reset_index(drop=True),
        expected.reset_index(drop=True),
        check_names=False,
    )
=======
def test_prepare_training_data_skips_when_no_history(monkeypatch):
    monkeypatch.setattr(
        train_real_model.data_fetcher, "has_min_history", lambda *a, **k: (False, None)
    )
    X, y = train_real_model.prepare_training_data("SYM", "coin")
    assert X is None and y is None
>>>>>>> f08f8c2c
<|MERGE_RESOLUTION|>--- conflicted
+++ resolved
@@ -189,7 +189,7 @@
     assert any("4h" in r.getMessage() for r in caplog.records)
 
 
-<<<<<<< HEAD
+
 def test_prepare_training_data_horizon(monkeypatch):
     returns = (
         [-0.05] * 10
@@ -228,11 +228,3 @@
         expected.reset_index(drop=True),
         check_names=False,
     )
-=======
-def test_prepare_training_data_skips_when_no_history(monkeypatch):
-    monkeypatch.setattr(
-        train_real_model.data_fetcher, "has_min_history", lambda *a, **k: (False, None)
-    )
-    X, y = train_real_model.prepare_training_data("SYM", "coin")
-    assert X is None and y is None
->>>>>>> f08f8c2c
