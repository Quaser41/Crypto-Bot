--- conflicted
+++ resolved
@@ -189,22 +189,16 @@
     assert any("4h" in r.getMessage() for r in caplog.records)
 
 
-<<<<<<< HEAD
+
 def test_prepare_training_data_min_return_zero_keeps_rows(monkeypatch):
     returns = [0.001, -0.002, 0.003, -0.004] + (
-=======
-
-def test_prepare_training_data_horizon(monkeypatch):
-    returns = (
->>>>>>> 1090d8b9
-        [-0.05] * 10
-        + [-0.02] * 10
-        + [0.01] * 10
-        + [0.02] * 10
-        + [0.05] * 30
-    )
-    df = _make_df(returns)
-<<<<<<< HEAD
+        [-0.05] * 10
+        + [-0.02] * 10
+        + [0.01] * 10
+        + [0.02] * 10
+        + [0.05] * 30
+    )
+    df = _make_df(returns)
     monkeypatch.setattr(train_real_model, "fetch_ohlcv_smart", lambda *a, **k: df.copy())
     monkeypatch.setattr(train_real_model, "add_indicators", lambda d, **k: d)
     monkeypatch.setattr(train_real_model, "load_feature_list", lambda: ["feat"])
@@ -224,34 +218,3 @@
     assert X_def is not None and y_def is not None
     assert X_all is not None and y_all is not None
     assert len(X_all) == len(X_def) + expected_diff
-=======
-
-    monkeypatch.setattr(train_real_model, "fetch_ohlcv_smart", lambda *a, **k: df)
-    monkeypatch.setattr(train_real_model, "add_indicators", lambda d, **k: d)
-    monkeypatch.setattr(train_real_model, "load_feature_list", lambda: ["feat"])
-    monkeypatch.setattr(
-        train_real_model.data_fetcher, "has_min_history", lambda *a, **k: (True, 500)
-    )
-
-    captured = {}
-    orig_compute = train_real_model.compute_return_thresholds
-
-    def fake_compute_return_thresholds(series, quantiles):
-        captured["returns"] = series.copy()
-        return orig_compute(series, quantiles)
-
-    monkeypatch.setattr(
-        train_real_model, "compute_return_thresholds", fake_compute_return_thresholds
-    )
-
-    train_real_model.prepare_training_data("SYM", "coin", horizon=5)
-
-    expected = ((df["Close"].shift(-5) - df["Close"]) / df["Close"]).dropna()
-    expected = expected[expected.abs() > 0.005]
-
-    pd.testing.assert_series_equal(
-        captured["returns"].reset_index(drop=True),
-        expected.reset_index(drop=True),
-        check_names=False,
-    )
->>>>>>> 1090d8b9
